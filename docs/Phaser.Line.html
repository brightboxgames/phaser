<!DOCTYPE html>

<html lang="en">
<head>
	<meta charset="utf-8">
	<title>Phaser Class: Line</title>

	<!--[if lt IE 9]>
	<script src="//html5shiv.googlecode.com/svn/trunk/html5.js"></script>
	<![endif]-->
	<link type="text/css" rel="stylesheet" href="styles/sunlight.default.css">

	
	<link type="text/css" rel="stylesheet" href="styles/site.cerulean.css">
	
</head>

<body>
<div class="container-fluid">
	<div class="navbar navbar-fixed-top navbar-inverse">
		<div class="navbar-inner">
			<a class="brand" href="index.html">Phaser</a>
			<ul class="nav">
				
				<li class="dropdown">
					<a href="namespaces.list.html" class="dropdown-toggle" data-toggle="dropdown">Namespaces<b
						class="caret"></b></a>

					<ul class="dropdown-menu ">
						
						<li>
							<a href="Phaser.html">Phaser</a>
						</li>
						

					</ul>
				</li>
				
				<li class="dropdown">
					<a href="classes.list.html" class="dropdown-toggle" data-toggle="dropdown">Classes<b
						class="caret"></b></a>

					<ul class="dropdown-menu ">
						
						<li>
							<a href="Phaser.Animation.html">Animation</a>
						</li>
						
						<li>
							<a href="Phaser.AnimationManager.html">AnimationManager</a>
						</li>
						
						<li>
							<a href="Phaser.AnimationParser.html">AnimationParser</a>
						</li>
						
						<li>
							<a href="Phaser.BitmapData.html">BitmapData</a>
						</li>
						
						<li>
							<a href="Phaser.BitmapText.html">BitmapText</a>
						</li>
						
						<li>
							<a href="Phaser.Button.html">Button</a>
						</li>
						
						<li>
							<a href="Phaser.Cache.html">Cache</a>
						</li>
						
						<li>
							<a href="Phaser.Camera.html">Camera</a>
						</li>
						
						<li>
							<a href="Phaser.Canvas.html">Canvas</a>
						</li>
						
						<li>
							<a href="Phaser.Circle.html">Circle</a>
						</li>
						
						<li>
							<a href="Phaser.Color.html">Color</a>
						</li>
						
						<li>
							<a href="Phaser.Device.html">Device</a>
						</li>
						
						<li>
							<a href="Phaser.Easing.html">Easing</a>
						</li>
						
						<li>
							<a href="Phaser.Easing.Back.html">Back</a>
						</li>
						
						<li>
							<a href="Phaser.Easing.Bounce.html">Bounce</a>
						</li>
						
						<li>
							<a href="Phaser.Easing.Circular.html">Circular</a>
						</li>
						
						<li>
							<a href="Phaser.Easing.Cubic.html">Cubic</a>
						</li>
						
						<li>
							<a href="Phaser.Easing.Elastic.html">Elastic</a>
						</li>
						
						<li>
							<a href="Phaser.Easing.Exponential.html">Exponential</a>
						</li>
						
						<li>
							<a href="Phaser.Easing.Linear.html">Linear</a>
						</li>
						
						<li>
							<a href="Phaser.Easing.Quadratic.html">Quadratic</a>
						</li>
						
						<li>
							<a href="Phaser.Easing.Quartic.html">Quartic</a>
						</li>
						
						<li>
							<a href="Phaser.Easing.Quintic.html">Quintic</a>
						</li>
						
						<li>
							<a href="Phaser.Easing.Sinusoidal.html">Sinusoidal</a>
						</li>
						
						<li>
							<a href="Phaser.Ellipse.html">Ellipse</a>
						</li>
						
						<li>
							<a href="Phaser.Events.html">Events</a>
						</li>
						
						<li>
							<a href="Phaser.Filter.html">Filter</a>
						</li>
						
						<li>
							<a href="Phaser.Frame.html">Frame</a>
						</li>
						
						<li>
							<a href="Phaser.FrameData.html">FrameData</a>
						</li>
						
						<li>
							<a href="Phaser.Game.html">Game</a>
						</li>
						
						<li>
							<a href="Phaser.GameObjectCreator.html">GameObjectCreator</a>
						</li>
						
						<li>
							<a href="Phaser.GameObjectFactory.html">GameObjectFactory</a>
						</li>
						
						<li>
							<a href="Phaser.Gamepad.html">Gamepad</a>
						</li>
						
						<li>
							<a href="Phaser.GamepadButton.html">GamepadButton</a>
						</li>
						
						<li>
							<a href="Phaser.Graphics.html">Graphics</a>
						</li>
						
						<li>
							<a href="Phaser.Group.html">Group</a>
						</li>
						
						<li>
							<a href="Phaser.Image.html">Image</a>
						</li>
						
						<li>
							<a href="Phaser.Input.html">Input</a>
						</li>
						
						<li>
							<a href="Phaser.InputHandler.html">InputHandler</a>
						</li>
						
						<li>
							<a href="Phaser.Key.html">Key</a>
						</li>
						
						<li>
							<a href="Phaser.Keyboard.html">Keyboard</a>
						</li>
						
						<li>
							<a href="Phaser.Line.html">Line</a>
						</li>
						
						<li>
							<a href="Phaser.LinkedList.html">LinkedList</a>
						</li>
						
						<li>
							<a href="Phaser.Loader.html">Loader</a>
						</li>
						
						<li>
							<a href="Phaser.LoaderParser.html">LoaderParser</a>
						</li>
						
						<li>
							<a href="Phaser.Math.html">Math</a>
						</li>
						
						<li>
							<a href="Phaser.Mouse.html">Mouse</a>
						</li>
						
						<li>
							<a href="Phaser.MSPointer.html">MSPointer</a>
						</li>
						
						<li>
							<a href="Phaser.Net.html">Net</a>
						</li>
						
						<li>
							<a href="Phaser.Particles.html">Particles</a>
						</li>
						
						<li>
							<a href="Phaser.Particles.Arcade.Emitter.html">Emitter</a>
						</li>
						
						<li>
							<a href="Phaser.Physics.html">Physics</a>
						</li>
						
						<li>
							<a href="Phaser.Physics.Arcade.html">Arcade</a>
						</li>
						
						<li>
							<a href="Phaser.Physics.Arcade.Body.html">Body</a>
						</li>
						
						<li>
							<a href="Phaser.Physics.Ninja.html">Ninja</a>
						</li>
						
						<li>
							<a href="Phaser.Physics.Ninja.AABB.html">AABB</a>
						</li>
						
						<li>
							<a href="Phaser.Physics.Ninja.Body.html">Body</a>
						</li>
						
						<li>
							<a href="Phaser.Physics.Ninja.Circle.html">Circle</a>
						</li>
						
						<li>
							<a href="Phaser.Physics.Ninja.Tile.html">Tile</a>
						</li>
						
						<li>
							<a href="Phaser.Physics.P2.html">P2</a>
						</li>
						
						<li>
							<a href="Phaser.Physics.P2.Body.html">Body</a>
						</li>
						
						<li>
							<a href="Phaser.Physics.P2.BodyDebug.html">BodyDebug</a>
						</li>
						
						<li>
							<a href="Phaser.Physics.P2.CollisionGroup.html">CollisionGroup</a>
						</li>
						
						<li>
							<a href="Phaser.Physics.P2.ContactMaterial.html">ContactMaterial</a>
						</li>
						
						<li>
							<a href="Phaser.Physics.P2.DistanceConstraint.html">DistanceConstraint</a>
						</li>
						
						<li>
							<a href="Phaser.Physics.P2.GearConstraint.html">GearConstraint</a>
						</li>
						
						<li>
							<a href="Phaser.Physics.P2.InversePointProxy.html">InversePointProxy</a>
						</li>
						
						<li>
							<a href="Phaser.Physics.P2.LockConstraint.html">LockConstraint</a>
						</li>
						
						<li>
							<a href="Phaser.Physics.P2.Material.html">Material</a>
						</li>
						
						<li>
							<a href="Phaser.Physics.P2.PointProxy.html">PointProxy</a>
						</li>
						
						<li>
							<a href="Phaser.Physics.P2.PrismaticConstraint.html">PrismaticConstraint</a>
						</li>
						
						<li>
							<a href="Phaser.Physics.P2.RevoluteConstraint.html">RevoluteConstraint</a>
						</li>
						
						<li>
							<a href="Phaser.Physics.P2.Spring.html">Spring</a>
						</li>
						
						<li>
							<a href="Phaser.Plugin.html">Plugin</a>
						</li>
						
						<li>
							<a href="Phaser.PluginManager.html">PluginManager</a>
						</li>
						
						<li>
							<a href="Phaser.Point.html">Point</a>
						</li>
						
						<li>
							<a href="Phaser.Pointer.html">Pointer</a>
						</li>
						
						<li>
							<a href="Phaser.Polygon.html">Polygon</a>
						</li>
						
						<li>
							<a href="Phaser.QuadTree.html">QuadTree</a>
						</li>
						
						<li>
							<a href="Phaser.RandomDataGenerator.html">RandomDataGenerator</a>
						</li>
						
						<li>
							<a href="Phaser.Rectangle.html">Rectangle</a>
						</li>
						
						<li>
							<a href="Phaser.RenderTexture.html">RenderTexture</a>
						</li>
						
						<li>
							<a href="Phaser.RequestAnimationFrame.html">RequestAnimationFrame</a>
						</li>
						
						<li>
							<a href="Phaser.RetroFont.html">RetroFont</a>
						</li>
						
						<li>
							<a href="Phaser.ScaleManager.html">ScaleManager</a>
						</li>
						
						<li>
							<a href="Phaser.Signal.html">Signal</a>
						</li>
						
						<li>
							<a href="Phaser.SinglePad.html">SinglePad</a>
						</li>
						
						<li>
							<a href="Phaser.Sound.html">Sound</a>
						</li>
						
						<li>
							<a href="Phaser.SoundManager.html">SoundManager</a>
						</li>
						
						<li>
							<a href="Phaser.Sprite.html">Sprite</a>
						</li>
						
						<li>
							<a href="Phaser.SpriteBatch.html">SpriteBatch</a>
						</li>
						
						<li>
							<a href="Phaser.Stage.html">Stage</a>
						</li>
						
						<li>
							<a href="Phaser.State.html">State</a>
						</li>
						
						<li>
							<a href="Phaser.StateManager.html">StateManager</a>
						</li>
						
						<li>
							<a href="Phaser.Text.html">Text</a>
						</li>
						
						<li>
							<a href="Phaser.Tile.html">Tile</a>
						</li>
						
						<li>
							<a href="Phaser.Tilemap.html">Tilemap</a>
						</li>
						
						<li>
							<a href="Phaser.TilemapLayer.html">TilemapLayer</a>
						</li>
						
						<li>
							<a href="Phaser.TilemapParser.html">TilemapParser</a>
						</li>
						
						<li>
							<a href="Phaser.Tileset.html">Tileset</a>
						</li>
						
						<li>
							<a href="Phaser.TileSprite.html">TileSprite</a>
						</li>
						
						<li>
							<a href="Phaser.Time.html">Time</a>
						</li>
						
						<li>
							<a href="Phaser.Timer.html">Timer</a>
						</li>
						
						<li>
							<a href="Phaser.TimerEvent.html">TimerEvent</a>
						</li>
						
						<li>
							<a href="Phaser.Touch.html">Touch</a>
						</li>
						
						<li>
							<a href="Phaser.Tween.html">Tween</a>
						</li>
						
						<li>
							<a href="Phaser.TweenManager.html">TweenManager</a>
						</li>
						
						<li>
							<a href="Phaser.Utils.html">Utils</a>
						</li>
						
						<li>
							<a href="Phaser.Utils.Debug.html">Debug</a>
						</li>
						
						<li>
							<a href="Phaser.World.html">World</a>
						</li>
						
						<li>
							<a href="SignalBinding.html">SignalBinding</a>
						</li>
						

					</ul>
				</li>
				
				<li class="dropdown">
					<a href="global.html" class="dropdown-toggle" data-toggle="dropdown">Global<b
						class="caret"></b></a>

					<ul class="dropdown-menu ">
						
						<li>
							<a href="global.html#SAT">SAT</a>
						</li>
						

					</ul>
				</li>
				
			</ul>
		</div>
	</div>

	<div class="row-fluid">

		
		<div class="span8">
			
				<div id="main">
					


	<h1 class="page-title">Class: Line</h1>
<section>

<header>
    <h2>
        <span class="ancestors"><a href="Phaser.html">Phaser</a>.</span>
    
    Line
    </h2>
    
        <div class="class-description"><p>Phaser - Line</p></div>
    
</header>

<article>
    <div class="container-overview">
    

    
        
<dt>
    <h4 class="name" id="Line"><span class="type-signature"></span>new Line<span class="signature">(<span class="optional">x1</span>, <span class="optional">y1</span>, <span class="optional">x2</span>, <span class="optional">y2</span>)</span><span class="type-signature"> &rarr; {<a href="Phaser.Line.html">Phaser.Line</a>}</span></h4>
    
    
</dt>
<dd>
    
    
    <div class="description">
        <p>Creates a new Line object with a start and an end point.</p>
    </div>
    

    
    
    
    
    
        <h5>Parameters:</h5>
        

<table class="params table table-striped">
    <thead>
	<tr>
		
		<th>Name</th>
		

		<th>Type</th>

		
		<th>Argument</th>
		

		
		<th>Default</th>
		

		<th class="last">Description</th>
	</tr>
	</thead>

	<tbody>
	

        <tr>
            
                <td class="name"><code>x1</code></td>
            

            <td class="type">
            
                
<span class="param-type">number</span>


            
            </td>

            
                <td class="attributes">
                
                    &lt;optional><br>
                

                

                
                </td>
            

            
                <td class="default">
                
                    0
                
                </td>
            

            <td class="description last"><p>The x coordinate of the start of the line.</p></td>
        </tr>

	

        <tr>
            
                <td class="name"><code>y1</code></td>
            

            <td class="type">
            
                
<span class="param-type">number</span>


            
            </td>

            
                <td class="attributes">
                
                    &lt;optional><br>
                

                

                
                </td>
            

            
                <td class="default">
                
                    0
                
                </td>
            

            <td class="description last"><p>The y coordinate of the start of the line.</p></td>
        </tr>

	

        <tr>
            
                <td class="name"><code>x2</code></td>
            

            <td class="type">
            
                
<span class="param-type">number</span>


            
            </td>

            
                <td class="attributes">
                
                    &lt;optional><br>
                

                

                
                </td>
            

            
                <td class="default">
                
                    0
                
                </td>
            

            <td class="description last"><p>The x coordinate of the end of the line.</p></td>
        </tr>

	

        <tr>
            
                <td class="name"><code>y2</code></td>
            

            <td class="type">
            
                
<span class="param-type">number</span>


            
            </td>

            
                <td class="attributes">
                
                    &lt;optional><br>
                

                

                
                </td>
            

            
                <td class="default">
                
                    0
                
                </td>
            

            <td class="description last"><p>The y coordinate of the end of the line.</p></td>
        </tr>

	
	</tbody>
</table>

    
    
    
<dl class="details">
    

    

    

    

    

    

    

    

    

    
    <dt class="tag-source">Source:</dt>
    <dd class="tag-source"><ul class="dummy"><li>
        <a href="Line.js.html">geom/Line.js</a>, <a href="Line.js.html#sunlight-1-line-18">line 18</a>
    </li></ul></dd>
    

    

    

    
</dl>

    
    

    

    
    
    
    
    
    <h5>Returns:</h5>
    
            
<div class="param-desc">
    <p>This line object</p>
</div>



<dl>
	<dt>
		Type
	</dt>
	<dd>
		
<span class="param-type"><a href="Phaser.Line.html">Phaser.Line</a></span>


	</dd>
</dl>


        
    
    
</dd>

    
    </div>

    

    

    

    

    

    
        <h3 class="subsection-title">Members</h3>

        <dl>
            
<dt>
    <h4 class="name" id="angle"><span class="type-signature">&lt;readonly> </span>angle<span class="type-signature"></span></h4>
    
    
</dt>
<dd>
    
    
    

    
<dl class="details">
    

        <h5 class="subsection-title">Properties:</h5>

        <dl>

<table class="props table table-striped">
    <thead>
	<tr>
		
		<th>Name</th>
		

		<th>Type</th>

		

		

		<th class="last">Description</th>
	</tr>
	</thead>

	<tbody>
	

        <tr>
            
                <td class="name"><code>angle</code></td>
            

            <td class="type">
            
                
<span class="param-type">number</span>


            
            </td>

            

            

            <td class="description last"><p>Gets the angle of the line.</p></td>
        </tr>

	
	</tbody>
</table>
</dl>

    

    

    

    

    

    

    

    

    

    
    <dt class="tag-source">Source:</dt>
    <dd class="tag-source"><ul class="dummy"><li>
        <a href="Line.js.html">geom/Line.js</a>, <a href="Line.js.html#sunlight-1-line-202">line 202</a>
    </li></ul></dd>
    

    

    

    
</dl>

    
    
</dd>

        
            
<dt>
    <h4 class="name" id="bottom"><span class="type-signature">&lt;readonly> </span>bottom<span class="type-signature"></span></h4>
    
    
</dt>
<dd>
    
    
    

    
<dl class="details">
    

        <h5 class="subsection-title">Properties:</h5>

        <dl>

<table class="props table table-striped">
    <thead>
	<tr>
		
		<th>Name</th>
		

		<th>Type</th>

		

		

		<th class="last">Description</th>
	</tr>
	</thead>

	<tbody>
	

        <tr>
            
                <td class="name"><code>bottom</code></td>
            

            <td class="type">
            
                
<span class="param-type">number</span>


            
            </td>

            

            

            <td class="description last"><p>Gets the bottom-most point of this line.</p></td>
        </tr>

	
	</tbody>
</table>
</dl>

    

    

    

    

    

    

    

    

    

    
    <dt class="tag-source">Source:</dt>
    <dd class="tag-source"><ul class="dummy"><li>
        <a href="Line.js.html">geom/Line.js</a>, <a href="Line.js.html#sunlight-1-line-306">line 306</a>
    </li></ul></dd>
    

    

    

    
</dl>

    
    
</dd>

        
            
<dt>
    <h4 class="name" id="end"><span class="type-signature"></span>end<span class="type-signature"></span></h4>
    
    
</dt>
<dd>
    
    
    

    
<dl class="details">
    

        <h5 class="subsection-title">Properties:</h5>

        <dl>

<table class="props table table-striped">
    <thead>
	<tr>
		
		<th>Name</th>
		

		<th>Type</th>

		

		

		<th class="last">Description</th>
	</tr>
	</thead>

	<tbody>
	

        <tr>
            
                <td class="name"><code>end</code></td>
            

            <td class="type">
            
                
<span class="param-type"><a href="Phaser.Point.html">Phaser.Point</a></span>


            
            </td>

            

            

            <td class="description last"><p>The end point of the line.</p></td>
        </tr>

	
	</tbody>
</table>
</dl>

    

    

    

    

    

    

    

    

    

    
    <dt class="tag-source">Source:</dt>
    <dd class="tag-source"><ul class="dummy"><li>
        <a href="Line.js.html">geom/Line.js</a>, <a href="Line.js.html#sunlight-1-line-33">line 33</a>
    </li></ul></dd>
    

    

    

    
</dl>

    
    
</dd>

        
            
<dt>
    <h4 class="name" id="height"><span class="type-signature">&lt;readonly> </span>height<span class="type-signature"></span></h4>
    
    
</dt>
<dd>
    
    
    

    
<dl class="details">
    

        <h5 class="subsection-title">Properties:</h5>

        <dl>

<table class="props table table-striped">
    <thead>
	<tr>
		
		<th>Name</th>
		

		<th>Type</th>

		

		

		<th class="last">Description</th>
	</tr>
	</thead>

	<tbody>
	

        <tr>
            
                <td class="name"><code>height</code></td>
            

            <td class="type">
            
                
<span class="param-type">number</span>


            
            </td>

            

            

            <td class="description last"><p>Gets the height of this bounds of this line.</p></td>
        </tr>

	
	</tbody>
</table>
</dl>

    

    

    

    

    

    

    

    

    

    
    <dt class="tag-source">Source:</dt>
    <dd class="tag-source"><ul class="dummy"><li>
        <a href="Line.js.html">geom/Line.js</a>, <a href="Line.js.html#sunlight-1-line-332">line 332</a>
    </li></ul></dd>
    

    

    

    
</dl>

    
    
</dd>

        
            
<dt>
    <h4 class="name" id="left"><span class="type-signature">&lt;readonly> </span>left<span class="type-signature"></span></h4>
    
    
</dt>
<dd>
    
    
    

    
<dl class="details">
    

        <h5 class="subsection-title">Properties:</h5>

        <dl>

<table class="props table table-striped">
    <thead>
	<tr>
		
		<th>Name</th>
		

		<th>Type</th>

		

		

		<th class="last">Description</th>
	</tr>
	</thead>

	<tbody>
	

        <tr>
            
                <td class="name"><code>left</code></td>
            

            <td class="type">
            
                
<span class="param-type">number</span>


            
            </td>

            

            

            <td class="description last"><p>Gets the left-most point of this line.</p></td>
        </tr>

	
	</tbody>
</table>
</dl>

    

    

    

    

    

    

    

    

    

    
    <dt class="tag-source">Source:</dt>
    <dd class="tag-source"><ul class="dummy"><li>
        <a href="Line.js.html">geom/Line.js</a>, <a href="Line.js.html#sunlight-1-line-267">line 267</a>
    </li></ul></dd>
    

    

    

    
</dl>

    
    
</dd>

        
            
<dt>
    <h4 class="name" id="length"><span class="type-signature">&lt;readonly> </span>length<span class="type-signature"></span></h4>
    
    
</dt>
<dd>
    
    
    

    
<dl class="details">
    

        <h5 class="subsection-title">Properties:</h5>

        <dl>

<table class="props table table-striped">
    <thead>
	<tr>
		
		<th>Name</th>
		

		<th>Type</th>

		

		

		<th class="last">Description</th>
	</tr>
	</thead>

	<tbody>
	

        <tr>
            
                <td class="name"><code>length</code></td>
            

            <td class="type">
            
                
<span class="param-type">number</span>


            
            </td>

            

            

            <td class="description last"><p>Gets the length of the line segment.</p></td>
        </tr>

	
	</tbody>
</table>
</dl>

    

    

    

    

    

    

    

    

    

    
    <dt class="tag-source">Source:</dt>
    <dd class="tag-source"><ul class="dummy"><li>
        <a href="Line.js.html">geom/Line.js</a>, <a href="Line.js.html#sunlight-1-line-189">line 189</a>
    </li></ul></dd>
    

    

    

    
</dl>

    
    
</dd>

        
            
<dt>
<<<<<<< HEAD
    <h4 class="name" id="intersects"><span class="type-signature">&lt;static> </span>intersects<span class="signature">(a, b, <span class="optional">asSegment</span>, <span class="optional">result</span>)</span><span class="type-signature"> &rarr; {<a href="Phaser.Point.html">Phaser.Point</a>}</span></h4>
=======
    <h4 class="name" id="perpSlope"><span class="type-signature">&lt;readonly> </span>perpSlope<span class="type-signature"></span></h4>
>>>>>>> 901a7f13
    
    
</dt>
<dd>
    
    
<<<<<<< HEAD
    <div class="description">
        <p>Checks for intersection between two lines.
If asSegment is true it will check for segment intersection.
If asSegment is false it will check for line intersection.
Returns the intersection segment of AB and EF as a Point, or null if there is no intersection.
Adapted from code by Keith Hair</p>
    </div>
=======
>>>>>>> 901a7f13
    

    
<dl class="details">
    

        <h5 class="subsection-title">Properties:</h5>

        <dl>

<table class="props table table-striped">
    <thead>
	<tr>
		
		<th>Name</th>
		

		<th>Type</th>

		

		

		<th class="last">Description</th>
	</tr>
	</thead>

	<tbody>
	

        <tr>
            
                <td class="name"><code>perpSlope</code></td>
            

            <td class="type">
            
                
<<<<<<< HEAD
<span class="param-type"><a href="Phaser.Line.html">Phaser.Line</a></span>
=======
<span class="param-type">number</span>
>>>>>>> 901a7f13


            
            </td>

            

            

<<<<<<< HEAD
            <td class="description last"><p>The first Line to be checked.</p></td>
=======
            <td class="description last"><p>Gets the perpendicular slope of the line (x/y).</p></td>
>>>>>>> 901a7f13
        </tr>

	
	</tbody>
</table>
</dl>

    

<<<<<<< HEAD
=======
    

    

    

    

    

    

    

    

    
    <dt class="tag-source">Source:</dt>
    <dd class="tag-source"><ul class="dummy"><li>
        <a href="Line.js.html">geom/Line.js</a>, <a href="Line.js.html#sunlight-1-line-228">line 228</a>
    </li></ul></dd>
    

    

    

    
</dl>

    
    
</dd>

        
            
<dt>
    <h4 class="name" id="right"><span class="type-signature">&lt;readonly> </span>right<span class="type-signature"></span></h4>
    
    
</dt>
<dd>
    
    
    

    
<dl class="details">
    

        <h5 class="subsection-title">Properties:</h5>

        <dl>

<table class="props table table-striped">
    <thead>
	<tr>
		
		<th>Name</th>
		

		<th>Type</th>

		

		

		<th class="last">Description</th>
	</tr>
	</thead>

	<tbody>
	

        <tr>
            
                <td class="name"><code>right</code></td>
            

            <td class="type">
            
                
<span class="param-type">number</span>


            
            </td>

            

            

            <td class="description last"><p>Gets the right-most point of this line.</p></td>
        </tr>

	
	</tbody>
</table>
</dl>

    

    

    

    

    

    

    

    

    

    
    <dt class="tag-source">Source:</dt>
    <dd class="tag-source"><ul class="dummy"><li>
        <a href="Line.js.html">geom/Line.js</a>, <a href="Line.js.html#sunlight-1-line-280">line 280</a>
    </li></ul></dd>
    

    

    

    
</dl>

    
    
</dd>

        
            
<dt>
    <h4 class="name" id="slope"><span class="type-signature">&lt;readonly> </span>slope<span class="type-signature"></span></h4>
    
    
</dt>
<dd>
    
    
    

    
<dl class="details">
    

        <h5 class="subsection-title">Properties:</h5>

        <dl>

<table class="props table table-striped">
    <thead>
	<tr>
		
		<th>Name</th>
		

		<th>Type</th>

		

		

		<th class="last">Description</th>
	</tr>
	</thead>

	<tbody>
	

        <tr>
            
                <td class="name"><code>slope</code></td>
            

            <td class="type">
            
                
<span class="param-type">number</span>


            
            </td>

            

            

            <td class="description last"><p>Gets the slope of the line (y/x).</p></td>
        </tr>

	
	</tbody>
</table>
</dl>

    

    

    

    

    

    

    

    

    

    
    <dt class="tag-source">Source:</dt>
    <dd class="tag-source"><ul class="dummy"><li>
        <a href="Line.js.html">geom/Line.js</a>, <a href="Line.js.html#sunlight-1-line-215">line 215</a>
    </li></ul></dd>
    

    

    

    
</dl>

    
    
</dd>

        
            
<dt>
    <h4 class="name" id="start"><span class="type-signature"></span>start<span class="type-signature"></span></h4>
    
    
</dt>
<dd>
    
    
    

    
<dl class="details">
    

        <h5 class="subsection-title">Properties:</h5>

        <dl>

<table class="props table table-striped">
    <thead>
	<tr>
		
		<th>Name</th>
		

		<th>Type</th>

		

		

		<th class="last">Description</th>
	</tr>
	</thead>

	<tbody>
	

        <tr>
            
                <td class="name"><code>start</code></td>
            

            <td class="type">
            
                
<span class="param-type"><a href="Phaser.Point.html">Phaser.Point</a></span>


            
            </td>

            

            

            <td class="description last"><p>The start point of the line.</p></td>
        </tr>

	
	</tbody>
</table>
</dl>

    

    

    

    

    

    

    

    

    

    
    <dt class="tag-source">Source:</dt>
    <dd class="tag-source"><ul class="dummy"><li>
        <a href="Line.js.html">geom/Line.js</a>, <a href="Line.js.html#sunlight-1-line-28">line 28</a>
    </li></ul></dd>
    

    

    

    
</dl>

    
    
</dd>

        
            
<dt>
    <h4 class="name" id="top"><span class="type-signature">&lt;readonly> </span>top<span class="type-signature"></span></h4>
    
    
</dt>
<dd>
    
    
    

    
<dl class="details">
    

        <h5 class="subsection-title">Properties:</h5>

        <dl>

<table class="props table table-striped">
    <thead>
	<tr>
		
		<th>Name</th>
		

		<th>Type</th>

		

		

		<th class="last">Description</th>
	</tr>
	</thead>

	<tbody>
	

        <tr>
            
                <td class="name"><code>top</code></td>
            

            <td class="type">
            
                
<span class="param-type">number</span>


            
            </td>

            

            

            <td class="description last"><p>Gets the top-most point of this line.</p></td>
        </tr>

	
	</tbody>
</table>
</dl>

    

    

    

    

    

    

    

    

    

    
    <dt class="tag-source">Source:</dt>
    <dd class="tag-source"><ul class="dummy"><li>
        <a href="Line.js.html">geom/Line.js</a>, <a href="Line.js.html#sunlight-1-line-293">line 293</a>
    </li></ul></dd>
    

    

    

    
</dl>

    
    
</dd>

        
            
<dt>
    <h4 class="name" id="width"><span class="type-signature">&lt;readonly> </span>width<span class="type-signature"></span></h4>
    
    
</dt>
<dd>
    
    
    

    
<dl class="details">
    

        <h5 class="subsection-title">Properties:</h5>

        <dl>

<table class="props table table-striped">
    <thead>
	<tr>
		
		<th>Name</th>
		

		<th>Type</th>

		

		

		<th class="last">Description</th>
	</tr>
	</thead>

	<tbody>
	

        <tr>
            
                <td class="name"><code>width</code></td>
            

            <td class="type">
            
                
<span class="param-type">number</span>


            
            </td>

            

            

            <td class="description last"><p>Gets the width of this bounds of this line.</p></td>
        </tr>

	
	</tbody>
</table>
</dl>

    

    

    

    

    

    

    

    

    

    
    <dt class="tag-source">Source:</dt>
    <dd class="tag-source"><ul class="dummy"><li>
        <a href="Line.js.html">geom/Line.js</a>, <a href="Line.js.html#sunlight-1-line-319">line 319</a>
    </li></ul></dd>
    

    

    

    
</dl>

    
    
</dd>

        
            
<dt>
    <h4 class="name" id="x"><span class="type-signature">&lt;readonly> </span>x<span class="type-signature"></span></h4>
    
    
</dt>
<dd>
    
    
    

    
<dl class="details">
    

        <h5 class="subsection-title">Properties:</h5>

        <dl>

<table class="props table table-striped">
    <thead>
	<tr>
		
		<th>Name</th>
		

		<th>Type</th>

		

		

		<th class="last">Description</th>
	</tr>
	</thead>

	<tbody>
	

        <tr>
            
                <td class="name"><code>x</code></td>
            

            <td class="type">
            
                
<span class="param-type">number</span>


            
            </td>

            

            

            <td class="description last"><p>Gets the x coordinate of the top left of the bounds around this line.</p></td>
        </tr>

	
	</tbody>
</table>
</dl>

    

    

    

    

    

    

    

    

    

    
    <dt class="tag-source">Source:</dt>
    <dd class="tag-source"><ul class="dummy"><li>
        <a href="Line.js.html">geom/Line.js</a>, <a href="Line.js.html#sunlight-1-line-241">line 241</a>
    </li></ul></dd>
    

    

    

    
</dl>

    
    
</dd>

        
            
<dt>
    <h4 class="name" id="y"><span class="type-signature">&lt;readonly> </span>y<span class="type-signature"></span></h4>
    
    
</dt>
<dd>
    
    
    

    
<dl class="details">
    

        <h5 class="subsection-title">Properties:</h5>

        <dl>

<table class="props table table-striped">
    <thead>
	<tr>
		
		<th>Name</th>
		

		<th>Type</th>

		

		

		<th class="last">Description</th>
	</tr>
	</thead>

	<tbody>
	

        <tr>
            
                <td class="name"><code>y</code></td>
            

            <td class="type">
            
                
<span class="param-type">number</span>


            
            </td>

            

            

            <td class="description last"><p>Gets the y coordinate of the top left of the bounds around this line.</p></td>
        </tr>

	
	</tbody>
</table>
</dl>

    

    

    

    

    

    

    

    

    

    
    <dt class="tag-source">Source:</dt>
    <dd class="tag-source"><ul class="dummy"><li>
        <a href="Line.js.html">geom/Line.js</a>, <a href="Line.js.html#sunlight-1-line-254">line 254</a>
    </li></ul></dd>
    

    

    

    
</dl>

    
    
</dd>

        </dl>
    

    
        <h3 class="subsection-title">Methods</h3>

        <dl>
            
<dt>
    <h4 class="name" id="intersects"><span class="type-signature">&lt;static> </span>intersects<span class="signature">(a, b, <span class="optional">asSegment</span>, <span class="optional">result</span>)</span><span class="type-signature"> &rarr; {<a href="Phaser.Point.html">Phaser.Point</a>}</span></h4>
    
    
</dt>
<dd>
    
    
    <div class="description">
        <p>Checks for intersection between two lines.
If asSegment is true it will check for segment intersection.
If asSegment is false it will check for line intersection.
Returns the intersection segment of AB and EF as a Point, or null if there is no intersection.
Adapted from code by Keith Hair</p>
    </div>
    

    
    
    
    
    
        <h5>Parameters:</h5>
        

<table class="params table table-striped">
    <thead>
	<tr>
		
		<th>Name</th>
		

		<th>Type</th>

		
		<th>Argument</th>
		

		
		<th>Default</th>
		

		<th class="last">Description</th>
	</tr>
	</thead>

	<tbody>
	

        <tr>
            
                <td class="name"><code>a</code></td>
            

>>>>>>> 901a7f13
            <td class="type">
            
                
<span class="param-type"><a href="Phaser.Line.html">Phaser.Line</a></span>
<<<<<<< HEAD
=======


            
            </td>

            
                <td class="attributes">
                

                

                
                </td>
            

            
                <td class="default">
                
                </td>
            

            <td class="description last"><p>The first Line to be checked.</p></td>
        </tr>

	

        <tr>
            
                <td class="name"><code>b</code></td>
            

            <td class="type">
            
                
<span class="param-type"><a href="Phaser.Line.html">Phaser.Line</a></span>


            
            </td>

            
                <td class="attributes">
                

                

                
                </td>
            

            
                <td class="default">
                
                </td>
            

            <td class="description last"><p>The second Line to be checked.</p></td>
        </tr>

	

        <tr>
            
                <td class="name"><code>asSegment</code></td>
            

            <td class="type">
            
                
<span class="param-type">boolean</span>


            
            </td>

            
                <td class="attributes">
                
                    &lt;optional><br>
                

                

                
                </td>
            

            
                <td class="default">
                
                    true
                
                </td>
            

            <td class="description last"><p>If true it will check for segment intersection, otherwise full line intersection.</p></td>
        </tr>

	

        <tr>
            
                <td class="name"><code>result</code></td>
            

            <td class="type">
            
                
<span class="param-type"><a href="Phaser.Point.html">Phaser.Point</a></span>


            
            </td>

            
                <td class="attributes">
                
                    &lt;optional><br>
                

                

                
                </td>
            

            
                <td class="default">
                
                </td>
            

            <td class="description last"><p>A Point object to store the result in, if not given a new one will be created.</p></td>
        </tr>

	
	</tbody>
</table>

    
    
    
<dl class="details">
    

    

    

    

    

    

    

    

    

    
    <dt class="tag-source">Source:</dt>
    <dd class="tag-source"><ul class="dummy"><li>
        <a href="Line.js.html">geom/Line.js</a>, <a href="Line.js.html#sunlight-1-line-408">line 408</a>
    </li></ul></dd>
    

    

    

    
</dl>

    
    

    

    
    
    
    
    
    <h5>Returns:</h5>
    
            
<div class="param-desc">
    <p>The intersection segment of the two lines as a Point, or null if there is no intersection.</p>
</div>



<dl>
	<dt>
		Type
	</dt>
	<dd>
		
<span class="param-type"><a href="Phaser.Point.html">Phaser.Point</a></span>


	</dd>
</dl>


        
    
    
</dd>

        
            
<dt>
    <h4 class="name" id="intersectsPoints"><span class="type-signature">&lt;static> </span>intersectsPoints<span class="signature">(a, b, e, f, <span class="optional">asSegment</span>, <span class="optional">result</span>)</span><span class="type-signature"> &rarr; {<a href="Phaser.Point.html">Phaser.Point</a>}</span></h4>
    
    
</dt>
<dd>
    
    
    <div class="description">
        <p>Checks for intersection between two lines as defined by the given start and end points.
If asSegment is true it will check for line segment intersection. If asSegment is false it will check for line intersection.
Returns the intersection segment of AB and EF as a Point, or null if there is no intersection.
Adapted from code by Keith Hair</p>
    </div>
    

    
    
    
    
    
        <h5>Parameters:</h5>
        

<table class="params table table-striped">
    <thead>
	<tr>
		
		<th>Name</th>
		

		<th>Type</th>

		
		<th>Argument</th>
		

		
		<th>Default</th>
		

		<th class="last">Description</th>
	</tr>
	</thead>

	<tbody>
	

        <tr>
            
                <td class="name"><code>a</code></td>
            

            <td class="type">
            
                
<span class="param-type"><a href="Phaser.Point.html">Phaser.Point</a></span>


            
            </td>

            
                <td class="attributes">
                

                

                
                </td>
            

            
                <td class="default">
                
                </td>
            

            <td class="description last"><p>The start of the first Line to be checked.</p></td>
        </tr>

	

        <tr>
            
                <td class="name"><code>b</code></td>
            

            <td class="type">
            
                
<span class="param-type"><a href="Phaser.Point.html">Phaser.Point</a></span>


            
            </td>

            
                <td class="attributes">
                

                

                
                </td>
            

            
                <td class="default">
                
                </td>
            

            <td class="description last"><p>The end of the first line to be checked.</p></td>
        </tr>

	

        <tr>
            
                <td class="name"><code>e</code></td>
            

            <td class="type">
            
                
<span class="param-type"><a href="Phaser.Point.html">Phaser.Point</a></span>


            
            </td>

            
                <td class="attributes">
                

                

                
                </td>
            

            
                <td class="default">
                
                </td>
            

            <td class="description last"><p>The start of the second Line to be checked.</p></td>
        </tr>

	

        <tr>
            
                <td class="name"><code>f</code></td>
            

            <td class="type">
            
                
<span class="param-type"><a href="Phaser.Point.html">Phaser.Point</a></span>
>>>>>>> 901a7f13


            
            </td>

            
                <td class="attributes">
                

                

                
                </td>
            

            
                <td class="default">
                
                </td>
            

            <td class="description last"><p>The second Line to be checked.</p></td>
        </tr>

	

        <tr>
            
                <td class="name"><code>asSegment</code></td>
            

            <td class="type">
            
                
<span class="param-type">boolean</span>


            
            </td>

            
                <td class="attributes">
                
                    &lt;optional><br>
                

                

                
                </td>
            

            
                <td class="default">
                
                    true
                
                </td>
            

            <td class="description last"><p>If true it will check for segment intersection, otherwise full line intersection.</p></td>
        </tr>

	

        <tr>
            
                <td class="name"><code>result</code></td>
            

            <td class="type">
            
                
<span class="param-type"><a href="Phaser.Point.html">Phaser.Point</a></span>


            
            </td>

            
                <td class="attributes">
                
                    &lt;optional><br>
                

                

                
                </td>
            

            
                <td class="default">
                
                </td>
            

            <td class="description last"><p>A Point object to store the result in, if not given a new one will be created.</p></td>
        </tr>

	
	</tbody>
</table>

    
    
    
<dl class="details">
    

    

    

    

    

    

    

    

    

    
    <dt class="tag-source">Source:</dt>
    <dd class="tag-source"><ul class="dummy"><li>
<<<<<<< HEAD
        <a href="Line.js.html">geom/Line.js</a>, <a href="Line.js.html#sunlight-1-line-246">line 246</a>
=======
        <a href="Line.js.html">geom/Line.js</a>, <a href="Line.js.html#sunlight-1-line-345">line 345</a>
>>>>>>> 901a7f13
    </li></ul></dd>
    

    

    

    
</dl>

    
    

    

    
    
    
    
    
    <h5>Returns:</h5>
    
            
<div class="param-desc">
    <p>The intersection segment of the two lines as a Point, or null if there is no intersection.</p>
</div>



<dl>
	<dt>
		Type
	</dt>
	<dd>
		
<span class="param-type"><a href="Phaser.Point.html">Phaser.Point</a></span>


	</dd>
</dl>


        
    
    
</dd>

        
            
<dt>
<<<<<<< HEAD
    <h4 class="name" id="intersectsPoints"><span class="type-signature">&lt;static> </span>intersectsPoints<span class="signature">(a, b, e, f, <span class="optional">asSegment</span>, <span class="optional">result</span>)</span><span class="type-signature"> &rarr; {<a href="Phaser.Point.html">Phaser.Point</a>}</span></h4>
=======
    <h4 class="name" id="coordinatesOnLine"><span class="type-signature"></span>coordinatesOnLine<span class="signature">(<span class="optional">stepRate</span>, <span class="optional">results</span>)</span><span class="type-signature"> &rarr; {array}</span></h4>
>>>>>>> 901a7f13
    
    
</dt>
<dd>
    
    
    <div class="description">
<<<<<<< HEAD
        <p>Checks for intersection between two lines as defined by the given start and end points.
If asSegment is true it will check for line segment intersection. If asSegment is false it will check for line intersection.
Returns the intersection segment of AB and EF as a Point, or null if there is no intersection.
Adapted from code by Keith Hair</p>
=======
        <p>Using Bresenham's line algorithm this will return an array of all coordinates on this line.
The start and end points are rounded before this runs as the algorithm works on integers.</p>
>>>>>>> 901a7f13
    </div>
    

    
    
    
    
    
        <h5>Parameters:</h5>
        

<table class="params table table-striped">
    <thead>
	<tr>
		
		<th>Name</th>
		

		<th>Type</th>

		
		<th>Argument</th>
		

		
		<th>Default</th>
		

		<th class="last">Description</th>
	</tr>
	</thead>

	<tbody>
	

        <tr>
            
<<<<<<< HEAD
                <td class="name"><code>a</code></td>
            

            <td class="type">
            
                
<span class="param-type"><a href="Phaser.Point.html">Phaser.Point</a></span>


            
            </td>

            
                <td class="attributes">
                

                

                
                </td>
            

            
                <td class="default">
                
                </td>
            

            <td class="description last"><p>The start of the first Line to be checked.</p></td>
        </tr>

	

        <tr>
            
                <td class="name"><code>b</code></td>
            

            <td class="type">
            
                
<span class="param-type"><a href="Phaser.Point.html">Phaser.Point</a></span>


            
            </td>

            
                <td class="attributes">
                

                

                
                </td>
            

            
                <td class="default">
                
                </td>
            

            <td class="description last"><p>The end of the first line to be checked.</p></td>
        </tr>

	

        <tr>
            
                <td class="name"><code>e</code></td>
            

            <td class="type">
            
                
<span class="param-type"><a href="Phaser.Point.html">Phaser.Point</a></span>


            
            </td>

            
                <td class="attributes">
                

                

                
                </td>
            

            
                <td class="default">
                
                </td>
            

            <td class="description last"><p>The start of the second Line to be checked.</p></td>
        </tr>

	

        <tr>
            
                <td class="name"><code>f</code></td>
            

            <td class="type">
            
                
<span class="param-type"><a href="Phaser.Point.html">Phaser.Point</a></span>


            
            </td>

            
                <td class="attributes">
                

                

                
                </td>
            

            
                <td class="default">
                
                </td>
            

            <td class="description last"><p>The end of the second line to be checked.</p></td>
        </tr>

	

        <tr>
            
                <td class="name"><code>asSegment</code></td>
=======
                <td class="name"><code>stepRate</code></td>
>>>>>>> 901a7f13
            

            <td class="type">
            
                
<span class="param-type">number</span>


            
            </td>

            
                <td class="attributes">
                
                    &lt;optional><br>
                

                

                
                </td>
            

            
                <td class="default">
                
                    1
                
                </td>
            

            <td class="description last"><p>How many steps will we return? 1 = every coordinate on the line, 2 = every other coordinate, etc.</p></td>
        </tr>

	

        <tr>
            
                <td class="name"><code>results</code></td>
            

            <td class="type">
            
                
<span class="param-type">array</span>


            
            </td>

            
                <td class="attributes">
                
                    &lt;optional><br>
                

                

                
                </td>
            

            
                <td class="default">
                
                </td>
            

            <td class="description last"><p>The array to store the results in. If not provided a new one will be generated.</p></td>
        </tr>

	
	</tbody>
</table>

    
    
    
<dl class="details">
    

    

    

    

    

    

    

    

    

    
    <dt class="tag-source">Source:</dt>
    <dd class="tag-source"><ul class="dummy"><li>
<<<<<<< HEAD
        <a href="Line.js.html">geom/Line.js</a>, <a href="Line.js.html#sunlight-1-line-183">line 183</a>
=======
        <a href="Line.js.html">geom/Line.js</a>, <a href="Line.js.html#sunlight-1-line-129">line 129</a>
>>>>>>> 901a7f13
    </li></ul></dd>
    

    

    

    
</dl>

    
    

    

    
    
    
    
    
    <h5>Returns:</h5>
    
            
<div class="param-desc">
    <p>An array of coordinates.</p>
</div>



<dl>
	<dt>
		Type
	</dt>
	<dd>
		
<span class="param-type">array</span>


	</dd>
</dl>


        
    
    
</dd>

        
            
<dt>
    <h4 class="name" id="fromSprite"><span class="type-signature"></span>fromSprite<span class="signature">(startSprite, endSprite, <span class="optional">useCenter</span>)</span><span class="type-signature"> &rarr; {<a href="Phaser.Line.html">Phaser.Line</a>}</span></h4>
    
    
</dt>
<dd>
    
    
    <div class="description">
        <p>Sets the line to match the x/y coordinates of the two given sprites.
Can optionally be calculated from their center coordinates.</p>
    </div>
    

    
    
    
    
    
        <h5>Parameters:</h5>
        

<table class="params table table-striped">
    <thead>
	<tr>
		
		<th>Name</th>
		

		<th>Type</th>

		
		<th>Argument</th>
		

		
		<th>Default</th>
		

		<th class="last">Description</th>
	</tr>
	</thead>

	<tbody>
	

        <tr>
            
                <td class="name"><code>startSprite</code></td>
            

            <td class="type">
            
                
<span class="param-type"><a href="Phaser.Sprite.html">Phaser.Sprite</a></span>


            
            </td>

            
                <td class="attributes">
                

                

                
                </td>
            

            
                <td class="default">
                
                </td>
            

            <td class="description last"><p>The coordinates of this Sprite will be set to the Line.start point.</p></td>
        </tr>

	

        <tr>
            
                <td class="name"><code>endSprite</code></td>
            

            <td class="type">
            
                
<span class="param-type"><a href="Phaser.Sprite.html">Phaser.Sprite</a></span>


            
            </td>

            
                <td class="attributes">
                

                

                
                </td>
            

            
                <td class="default">
                
                </td>
            

            <td class="description last"><p>The coordinates of this Sprite will be set to the Line.start point.</p></td>
        </tr>

	

        <tr>
            
                <td class="name"><code>useCenter</code></td>
            

            <td class="type">
            
                
<span class="param-type">boolean</span>


            
            </td>

            
                <td class="attributes">
                
                    &lt;optional><br>
                

                

                
                </td>
            

            
                <td class="default">
                
                    true
                
                </td>
            

            <td class="description last"><p>If true it will use startSprite.center.x, if false startSprite.x.</p></td>
        </tr>

	
	</tbody>
</table>

    
    
    
<dl class="details">
    

    

    

    

    

    

    

    

    

    
    <dt class="tag-source">Source:</dt>
    <dd class="tag-source"><ul class="dummy"><li>
        <a href="Line.js.html">geom/Line.js</a>, <a href="Line.js.html#sunlight-1-line-57">line 57</a>
    </li></ul></dd>
    

    

    

    
</dl>

    
    

    

    
    
    
    
    
    <h5>Returns:</h5>
    
            
<div class="param-desc">
    <p>This line object</p>
</div>



<dl>
	<dt>
		Type
	</dt>
	<dd>
		
<span class="param-type"><a href="Phaser.Line.html">Phaser.Line</a></span>


	</dd>
</dl>


        
    
    
</dd>

        
            
<dt>
    <h4 class="name" id="intersects"><span class="type-signature"></span>intersects<span class="signature">(line, <span class="optional">asSegment</span>, <span class="optional">result</span>)</span><span class="type-signature"> &rarr; {<a href="Phaser.Point.html">Phaser.Point</a>}</span></h4>
    
    
</dt>
<dd>
    
    
    <div class="description">
        <p>Checks for intersection between this line and another Line.
If asSegment is true it will check for segment intersection. If asSegment is false it will check for line intersection.
Returns the intersection segment of AB and EF as a Point, or null if there is no intersection.</p>
    </div>
    

    
    
    
    
    
        <h5>Parameters:</h5>
        

<table class="params table table-striped">
    <thead>
	<tr>
		
		<th>Name</th>
		

		<th>Type</th>

		
		<th>Argument</th>
		

		
		<th>Default</th>
		

		<th class="last">Description</th>
	</tr>
	</thead>

	<tbody>
	

        <tr>
            
                <td class="name"><code>line</code></td>
            

            <td class="type">
            
                
<span class="param-type"><a href="Phaser.Line.html">Phaser.Line</a></span>


            
            </td>

            
                <td class="attributes">
                

                

                
                </td>
            

            
                <td class="default">
                
                </td>
            

            <td class="description last"><p>The line to check against this one.</p></td>
        </tr>

	

        <tr>
            
                <td class="name"><code>asSegment</code></td>
            

            <td class="type">
            
                
<span class="param-type">boolean</span>


            
            </td>

            
                <td class="attributes">
                
                    &lt;optional><br>
                

                

                
                </td>
            

            
                <td class="default">
                
                    true
                
                </td>
            

            <td class="description last"><p>If true it will check for segment intersection, otherwise full line intersection.</p></td>
        </tr>

	

        <tr>
            
                <td class="name"><code>result</code></td>
            

            <td class="type">
            
                
<span class="param-type"><a href="Phaser.Point.html">Phaser.Point</a></span>


            
            </td>

            
                <td class="attributes">
                
                    &lt;optional><br>
                

                

                
                </td>
            

            
                <td class="default">
                
                </td>
            

            <td class="description last"><p>A Point object to store the result in, if not given a new one will be created.</p></td>
        </tr>

	
	</tbody>
</table>

    
    
    
<dl class="details">
    

    

    

    

    

    

    

    

    

    
    <dt class="tag-source">Source:</dt>
    <dd class="tag-source"><ul class="dummy"><li>
        <a href="Line.js.html">geom/Line.js</a>, <a href="Line.js.html#sunlight-1-line-81">line 81</a>
    </li></ul></dd>
    

    

    

    
</dl>

    
    

    

    
    
    
    
    
    <h5>Returns:</h5>
    
            
<div class="param-desc">
    <p>The intersection segment of the two lines as a Point, or null if there is no intersection.</p>
</div>



<dl>
	<dt>
		Type
	</dt>
	<dd>
		
<span class="param-type"><a href="Phaser.Point.html">Phaser.Point</a></span>


	</dd>
</dl>


        
    
    
</dd>

        
            
<dt>
    <h4 class="name" id="pointOnLine"><span class="type-signature"></span>pointOnLine<span class="signature">(x, y)</span><span class="type-signature"> &rarr; {boolean}</span></h4>
    
    
</dt>
<dd>
    
    
    <div class="description">
        <p>Tests if the given coordinates fall on this line. See pointOnSegment to test against just the line segment.</p>
    </div>
    

    
    
    
    
    
        <h5>Parameters:</h5>
        

<table class="params table table-striped">
    <thead>
	<tr>
		
		<th>Name</th>
		

		<th>Type</th>

		

		

		<th class="last">Description</th>
	</tr>
	</thead>

	<tbody>
	

        <tr>
            
                <td class="name"><code>x</code></td>
            

            <td class="type">
            
                
<span class="param-type">number</span>


            
            </td>

            

            

            <td class="description last"><p>The line to check against this one.</p></td>
        </tr>

	

        <tr>
            
                <td class="name"><code>y</code></td>
            

            <td class="type">
            
                
<span class="param-type">number</span>


            
            </td>

            

            

            <td class="description last"><p>The line to check against this one.</p></td>
        </tr>

	
	</tbody>
</table>

    
    
    
<dl class="details">
    

    

    

    

    

    

    

    

    

    
    <dt class="tag-source">Source:</dt>
    <dd class="tag-source"><ul class="dummy"><li>
        <a href="Line.js.html">geom/Line.js</a>, <a href="Line.js.html#sunlight-1-line-98">line 98</a>
    </li></ul></dd>
    

    

    

    
</dl>

    
    

    

    
    
    
    
    
    <h5>Returns:</h5>
    
            
<div class="param-desc">
    <p>True if the point is on the line, false if not.</p>
</div>



<dl>
	<dt>
		Type
	</dt>
	<dd>
		
<span class="param-type">boolean</span>


	</dd>
</dl>


        
    
    
</dd>

        
            
<dt>
    <h4 class="name" id="pointOnSegment"><span class="type-signature"></span>pointOnSegment<span class="signature">(x, y)</span><span class="type-signature"> &rarr; {boolean}</span></h4>
    
    
</dt>
<dd>
    
    
    <div class="description">
        <p>Tests if the given coordinates fall on this line and within the segment. See pointOnLine to test against just the line.</p>
    </div>
    

    
    
    
    
    
        <h5>Parameters:</h5>
        

<table class="params table table-striped">
    <thead>
	<tr>
		
		<th>Name</th>
		

		<th>Type</th>

		

		

		<th class="last">Description</th>
	</tr>
	</thead>

	<tbody>
	

        <tr>
            
                <td class="name"><code>x</code></td>
            

            <td class="type">
            
                
<span class="param-type">number</span>


            
            </td>

            

            

            <td class="description last"><p>The line to check against this one.</p></td>
        </tr>

	

        <tr>
            
                <td class="name"><code>y</code></td>
            

            <td class="type">
            
                
<span class="param-type">number</span>


            
            </td>

            

            

            <td class="description last"><p>The line to check against this one.</p></td>
        </tr>

	
	</tbody>
</table>

    
    
    
<dl class="details">
    

    

    

    

    

    

    

    

    

    
    <dt class="tag-source">Source:</dt>
    <dd class="tag-source"><ul class="dummy"><li>
        <a href="Line.js.html">geom/Line.js</a>, <a href="Line.js.html#sunlight-1-line-111">line 111</a>
    </li></ul></dd>
    

    

    

    
</dl>

    
    

    

    
    
    
    
    
    <h5>Returns:</h5>
    
            
<div class="param-desc">
    <p>True if the point is on the line and segment, false if not.</p>
</div>



<dl>
	<dt>
		Type
	</dt>
	<dd>
		
<span class="param-type">boolean</span>


	</dd>
</dl>


        
    
    
</dd>

        
            
<dt>
    <h4 class="name" id="setTo"><span class="type-signature"></span>setTo<span class="signature">(<span class="optional">x1</span>, <span class="optional">y1</span>, <span class="optional">x2</span>, <span class="optional">y2</span>)</span><span class="type-signature"> &rarr; {<a href="Phaser.Line.html">Phaser.Line</a>}</span></h4>
    
    
</dt>
<dd>
    
    
    <div class="description">
        <p>Sets the components of the Line to the specified values.</p>
    </div>
    

    
    
    
    
    
        <h5>Parameters:</h5>
        

<table class="params table table-striped">
    <thead>
	<tr>
		
		<th>Name</th>
		

		<th>Type</th>

		
		<th>Argument</th>
		

		
		<th>Default</th>
		

		<th class="last">Description</th>
	</tr>
	</thead>

	<tbody>
	

        <tr>
            
                <td class="name"><code>x1</code></td>
            

            <td class="type">
            
                
<span class="param-type">number</span>


            
            </td>

            
                <td class="attributes">
                
                    &lt;optional><br>
                

                

                
                </td>
            

            
                <td class="default">
                
                    0
                
                </td>
            

            <td class="description last"><p>The x coordinate of the start of the line.</p></td>
        </tr>

	

        <tr>
            
                <td class="name"><code>y1</code></td>
            

            <td class="type">
            
                
<span class="param-type">number</span>


            
            </td>

            
                <td class="attributes">
                
                    &lt;optional><br>
                

                

                
                </td>
            

            
                <td class="default">
                
                    0
                
                </td>
            

            <td class="description last"><p>The y coordinate of the start of the line.</p></td>
        </tr>

	

        <tr>
            
                <td class="name"><code>x2</code></td>
            

            <td class="type">
            
                
<span class="param-type">number</span>


            
            </td>

            
                <td class="attributes">
                
                    &lt;optional><br>
                

                

                
                </td>
            

            
                <td class="default">
                
                    0
                
                </td>
            

            <td class="description last"><p>The x coordinate of the end of the line.</p></td>
        </tr>

	

        <tr>
            
                <td class="name"><code>y2</code></td>
            

            <td class="type">
            
                
<span class="param-type">number</span>


            
            </td>

            
                <td class="attributes">
                
                    &lt;optional><br>
                

                

                
                </td>
            

            
                <td class="default">
                
                    0
                
                </td>
            

            <td class="description last"><p>The y coordinate of the end of the line.</p></td>
        </tr>

	
	</tbody>
</table>

    
    
    
<dl class="details">
    

    

    

    

    

    

    

    

    

    
    <dt class="tag-source">Source:</dt>
    <dd class="tag-source"><ul class="dummy"><li>
        <a href="Line.js.html">geom/Line.js</a>, <a href="Line.js.html#sunlight-1-line-39">line 39</a>
    </li></ul></dd>
    

    

    

    
</dl>

    
    

    

    
    
    
    
    
    <h5>Returns:</h5>
    
            
<div class="param-desc">
    <p>This line object</p>
</div>



<dl>
	<dt>
		Type
	</dt>
	<dd>
		
<span class="param-type"><a href="Phaser.Line.html">Phaser.Line</a></span>


	</dd>
</dl>


        
    
    
</dd>

        </dl>
    

    

    
</article>

</section>




				</div>

				<div class="clearfix"></div>
				<footer>
					
					
		<span class="copyright">
		Phaser Copyright © 2012-2014 Photon Storm Ltd.
		</span>
					<br />
					
		<span class="jsdoc-message">
		Documentation generated by <a href="https://github.com/jsdoc3/jsdoc">JSDoc 3.3.0-dev</a>
<<<<<<< HEAD
		on Mon Feb 24 2014 01:12:27 GMT-0000 (GMT) using the <a href="https://github.com/terryweiss/docstrap">DocStrap template</a>.
=======
		on Fri Mar 14 2014 06:34:26 GMT-0000 (GMT) using the <a href="https://github.com/terryweiss/docstrap">DocStrap template</a>.
>>>>>>> 901a7f13
		</span>
				</footer>
			</div>

			
			<div class="span3">
				<div id="toc"></div>
			</div>
			
			<br clear="both">
		</div>

	</div>
	<script src="scripts/sunlight.js"></script>
	<script src="scripts/sunlight.javascript.js"></script>
	<script src="scripts/sunlight-plugin.doclinks.js"></script>
	<script src="scripts/sunlight-plugin.linenumbers.js"></script>
	<script src="scripts/sunlight-plugin.menu.js"></script>
	<script src="scripts/jquery.min.js"></script>
	<script src="scripts/jquery.scrollTo.js"></script>
	<script src="scripts/jquery.localScroll.js"></script>
	<script src="scripts/bootstrap-dropdown.js"></script>
	<script src="scripts/toc.js"></script>


	<script>  Sunlight.highlightAll({lineNumbers:true,  showMenu: true, enableDoclinks :true}); </script>

	<script>
		$( function () {
			$( "#toc" ).toc( {
			    anchorName  : function(i, heading, prefix) {
					return $(heading).attr("id") || ( prefix + i );
				},
				selectors   : "h1,h2,h3,h4",
				showAndHide : false,
				scrollTo    : 60
			} );
			$( "#toc>ul" ).addClass( "nav nav-pills nav-stacked" );
			$( "#main span[id^='toc']" ).addClass( "toc-shim" );

		} );
	</script>

	

</body>
</html><|MERGE_RESOLUTION|>--- conflicted
+++ resolved
@@ -490,20 +490,6 @@
 					</ul>
 				</li>
 				
-				<li class="dropdown">
-					<a href="global.html" class="dropdown-toggle" data-toggle="dropdown">Global<b
-						class="caret"></b></a>
-
-					<ul class="dropdown-menu ">
-						
-						<li>
-							<a href="global.html#SAT">SAT</a>
-						</li>
-						
-
-					</ul>
-				</li>
-				
 			</ul>
 		</div>
 	</div>
@@ -1444,18 +1430,835 @@
         
             
 <dt>
-<<<<<<< HEAD
-    <h4 class="name" id="intersects"><span class="type-signature">&lt;static> </span>intersects<span class="signature">(a, b, <span class="optional">asSegment</span>, <span class="optional">result</span>)</span><span class="type-signature"> &rarr; {<a href="Phaser.Point.html">Phaser.Point</a>}</span></h4>
-=======
     <h4 class="name" id="perpSlope"><span class="type-signature">&lt;readonly> </span>perpSlope<span class="type-signature"></span></h4>
->>>>>>> 901a7f13
     
     
 </dt>
 <dd>
     
     
-<<<<<<< HEAD
+    
+
+    
+<dl class="details">
+    
+
+        <h5 class="subsection-title">Properties:</h5>
+
+        <dl>
+
+<table class="props table table-striped">
+    <thead>
+	<tr>
+		
+		<th>Name</th>
+		
+
+		<th>Type</th>
+
+		
+
+		
+
+		<th class="last">Description</th>
+	</tr>
+	</thead>
+
+	<tbody>
+	
+
+        <tr>
+            
+                <td class="name"><code>perpSlope</code></td>
+            
+
+            <td class="type">
+            
+                
+<span class="param-type">number</span>
+
+
+            
+            </td>
+
+            
+
+            
+
+            <td class="description last"><p>Gets the perpendicular slope of the line (x/y).</p></td>
+        </tr>
+
+	
+	</tbody>
+</table>
+</dl>
+
+    
+
+    
+
+    
+
+    
+
+    
+
+    
+
+    
+
+    
+
+    
+
+    
+    <dt class="tag-source">Source:</dt>
+    <dd class="tag-source"><ul class="dummy"><li>
+        <a href="Line.js.html">geom/Line.js</a>, <a href="Line.js.html#sunlight-1-line-228">line 228</a>
+    </li></ul></dd>
+    
+
+    
+
+    
+
+    
+</dl>
+
+    
+    
+</dd>
+
+        
+            
+<dt>
+    <h4 class="name" id="right"><span class="type-signature">&lt;readonly> </span>right<span class="type-signature"></span></h4>
+    
+    
+</dt>
+<dd>
+    
+    
+    
+
+    
+<dl class="details">
+    
+
+        <h5 class="subsection-title">Properties:</h5>
+
+        <dl>
+
+<table class="props table table-striped">
+    <thead>
+	<tr>
+		
+		<th>Name</th>
+		
+
+		<th>Type</th>
+
+		
+
+		
+
+		<th class="last">Description</th>
+	</tr>
+	</thead>
+
+	<tbody>
+	
+
+        <tr>
+            
+                <td class="name"><code>right</code></td>
+            
+
+            <td class="type">
+            
+                
+<span class="param-type">number</span>
+
+
+            
+            </td>
+
+            
+
+            
+
+            <td class="description last"><p>Gets the right-most point of this line.</p></td>
+        </tr>
+
+	
+	</tbody>
+</table>
+</dl>
+
+    
+
+    
+
+    
+
+    
+
+    
+
+    
+
+    
+
+    
+
+    
+
+    
+    <dt class="tag-source">Source:</dt>
+    <dd class="tag-source"><ul class="dummy"><li>
+        <a href="Line.js.html">geom/Line.js</a>, <a href="Line.js.html#sunlight-1-line-280">line 280</a>
+    </li></ul></dd>
+    
+
+    
+
+    
+
+    
+</dl>
+
+    
+    
+</dd>
+
+        
+            
+<dt>
+    <h4 class="name" id="slope"><span class="type-signature">&lt;readonly> </span>slope<span class="type-signature"></span></h4>
+    
+    
+</dt>
+<dd>
+    
+    
+    
+
+    
+<dl class="details">
+    
+
+        <h5 class="subsection-title">Properties:</h5>
+
+        <dl>
+
+<table class="props table table-striped">
+    <thead>
+	<tr>
+		
+		<th>Name</th>
+		
+
+		<th>Type</th>
+
+		
+
+		
+
+		<th class="last">Description</th>
+	</tr>
+	</thead>
+
+	<tbody>
+	
+
+        <tr>
+            
+                <td class="name"><code>slope</code></td>
+            
+
+            <td class="type">
+            
+                
+<span class="param-type">number</span>
+
+
+            
+            </td>
+
+            
+
+            
+
+            <td class="description last"><p>Gets the slope of the line (y/x).</p></td>
+        </tr>
+
+	
+	</tbody>
+</table>
+</dl>
+
+    
+
+    
+
+    
+
+    
+
+    
+
+    
+
+    
+
+    
+
+    
+
+    
+    <dt class="tag-source">Source:</dt>
+    <dd class="tag-source"><ul class="dummy"><li>
+        <a href="Line.js.html">geom/Line.js</a>, <a href="Line.js.html#sunlight-1-line-215">line 215</a>
+    </li></ul></dd>
+    
+
+    
+
+    
+
+    
+</dl>
+
+    
+    
+</dd>
+
+        
+            
+<dt>
+    <h4 class="name" id="start"><span class="type-signature"></span>start<span class="type-signature"></span></h4>
+    
+    
+</dt>
+<dd>
+    
+    
+    
+
+    
+<dl class="details">
+    
+
+        <h5 class="subsection-title">Properties:</h5>
+
+        <dl>
+
+<table class="props table table-striped">
+    <thead>
+	<tr>
+		
+		<th>Name</th>
+		
+
+		<th>Type</th>
+
+		
+
+		
+
+		<th class="last">Description</th>
+	</tr>
+	</thead>
+
+	<tbody>
+	
+
+        <tr>
+            
+                <td class="name"><code>start</code></td>
+            
+
+            <td class="type">
+            
+                
+<span class="param-type"><a href="Phaser.Point.html">Phaser.Point</a></span>
+
+
+            
+            </td>
+
+            
+
+            
+
+            <td class="description last"><p>The start point of the line.</p></td>
+        </tr>
+
+	
+	</tbody>
+</table>
+</dl>
+
+    
+
+    
+
+    
+
+    
+
+    
+
+    
+
+    
+
+    
+
+    
+
+    
+    <dt class="tag-source">Source:</dt>
+    <dd class="tag-source"><ul class="dummy"><li>
+        <a href="Line.js.html">geom/Line.js</a>, <a href="Line.js.html#sunlight-1-line-28">line 28</a>
+    </li></ul></dd>
+    
+
+    
+
+    
+
+    
+</dl>
+
+    
+    
+</dd>
+
+        
+            
+<dt>
+    <h4 class="name" id="top"><span class="type-signature">&lt;readonly> </span>top<span class="type-signature"></span></h4>
+    
+    
+</dt>
+<dd>
+    
+    
+    
+
+    
+<dl class="details">
+    
+
+        <h5 class="subsection-title">Properties:</h5>
+
+        <dl>
+
+<table class="props table table-striped">
+    <thead>
+	<tr>
+		
+		<th>Name</th>
+		
+
+		<th>Type</th>
+
+		
+
+		
+
+		<th class="last">Description</th>
+	</tr>
+	</thead>
+
+	<tbody>
+	
+
+        <tr>
+            
+                <td class="name"><code>top</code></td>
+            
+
+            <td class="type">
+            
+                
+<span class="param-type">number</span>
+
+
+            
+            </td>
+
+            
+
+            
+
+            <td class="description last"><p>Gets the top-most point of this line.</p></td>
+        </tr>
+
+	
+	</tbody>
+</table>
+</dl>
+
+    
+
+    
+
+    
+
+    
+
+    
+
+    
+
+    
+
+    
+
+    
+
+    
+    <dt class="tag-source">Source:</dt>
+    <dd class="tag-source"><ul class="dummy"><li>
+        <a href="Line.js.html">geom/Line.js</a>, <a href="Line.js.html#sunlight-1-line-293">line 293</a>
+    </li></ul></dd>
+    
+
+    
+
+    
+
+    
+</dl>
+
+    
+    
+</dd>
+
+        
+            
+<dt>
+    <h4 class="name" id="width"><span class="type-signature">&lt;readonly> </span>width<span class="type-signature"></span></h4>
+    
+    
+</dt>
+<dd>
+    
+    
+    
+
+    
+<dl class="details">
+    
+
+        <h5 class="subsection-title">Properties:</h5>
+
+        <dl>
+
+<table class="props table table-striped">
+    <thead>
+	<tr>
+		
+		<th>Name</th>
+		
+
+		<th>Type</th>
+
+		
+
+		
+
+		<th class="last">Description</th>
+	</tr>
+	</thead>
+
+	<tbody>
+	
+
+        <tr>
+            
+                <td class="name"><code>width</code></td>
+            
+
+            <td class="type">
+            
+                
+<span class="param-type">number</span>
+
+
+            
+            </td>
+
+            
+
+            
+
+            <td class="description last"><p>Gets the width of this bounds of this line.</p></td>
+        </tr>
+
+	
+	</tbody>
+</table>
+</dl>
+
+    
+
+    
+
+    
+
+    
+
+    
+
+    
+
+    
+
+    
+
+    
+
+    
+    <dt class="tag-source">Source:</dt>
+    <dd class="tag-source"><ul class="dummy"><li>
+        <a href="Line.js.html">geom/Line.js</a>, <a href="Line.js.html#sunlight-1-line-319">line 319</a>
+    </li></ul></dd>
+    
+
+    
+
+    
+
+    
+</dl>
+
+    
+    
+</dd>
+
+        
+            
+<dt>
+    <h4 class="name" id="x"><span class="type-signature">&lt;readonly> </span>x<span class="type-signature"></span></h4>
+    
+    
+</dt>
+<dd>
+    
+    
+    
+
+    
+<dl class="details">
+    
+
+        <h5 class="subsection-title">Properties:</h5>
+
+        <dl>
+
+<table class="props table table-striped">
+    <thead>
+	<tr>
+		
+		<th>Name</th>
+		
+
+		<th>Type</th>
+
+		
+
+		
+
+		<th class="last">Description</th>
+	</tr>
+	</thead>
+
+	<tbody>
+	
+
+        <tr>
+            
+                <td class="name"><code>x</code></td>
+            
+
+            <td class="type">
+            
+                
+<span class="param-type">number</span>
+
+
+            
+            </td>
+
+            
+
+            
+
+            <td class="description last"><p>Gets the x coordinate of the top left of the bounds around this line.</p></td>
+        </tr>
+
+	
+	</tbody>
+</table>
+</dl>
+
+    
+
+    
+
+    
+
+    
+
+    
+
+    
+
+    
+
+    
+
+    
+
+    
+    <dt class="tag-source">Source:</dt>
+    <dd class="tag-source"><ul class="dummy"><li>
+        <a href="Line.js.html">geom/Line.js</a>, <a href="Line.js.html#sunlight-1-line-241">line 241</a>
+    </li></ul></dd>
+    
+
+    
+
+    
+
+    
+</dl>
+
+    
+    
+</dd>
+
+        
+            
+<dt>
+    <h4 class="name" id="y"><span class="type-signature">&lt;readonly> </span>y<span class="type-signature"></span></h4>
+    
+    
+</dt>
+<dd>
+    
+    
+    
+
+    
+<dl class="details">
+    
+
+        <h5 class="subsection-title">Properties:</h5>
+
+        <dl>
+
+<table class="props table table-striped">
+    <thead>
+	<tr>
+		
+		<th>Name</th>
+		
+
+		<th>Type</th>
+
+		
+
+		
+
+		<th class="last">Description</th>
+	</tr>
+	</thead>
+
+	<tbody>
+	
+
+        <tr>
+            
+                <td class="name"><code>y</code></td>
+            
+
+            <td class="type">
+            
+                
+<span class="param-type">number</span>
+
+
+            
+            </td>
+
+            
+
+            
+
+            <td class="description last"><p>Gets the y coordinate of the top left of the bounds around this line.</p></td>
+        </tr>
+
+	
+	</tbody>
+</table>
+</dl>
+
+    
+
+    
+
+    
+
+    
+
+    
+
+    
+
+    
+
+    
+
+    
+
+    
+    <dt class="tag-source">Source:</dt>
+    <dd class="tag-source"><ul class="dummy"><li>
+        <a href="Line.js.html">geom/Line.js</a>, <a href="Line.js.html#sunlight-1-line-254">line 254</a>
+    </li></ul></dd>
+    
+
+    
+
+    
+
+    
+</dl>
+
+    
+    
+</dd>
+
+        </dl>
+    
+
+    
+        <h3 class="subsection-title">Methods</h3>
+
+        <dl>
+            
+<dt>
+    <h4 class="name" id="intersects"><span class="type-signature">&lt;static> </span>intersects<span class="signature">(a, b, <span class="optional">asSegment</span>, <span class="optional">result</span>)</span><span class="type-signature"> &rarr; {<a href="Phaser.Point.html">Phaser.Point</a>}</span></h4>
+    
+    
+</dt>
+<dd>
+    
+    
     <div class="description">
         <p>Checks for intersection between two lines.
 If asSegment is true it will check for segment intersection.
@@ -1463,19 +2266,17 @@
 Returns the intersection segment of AB and EF as a Point, or null if there is no intersection.
 Adapted from code by Keith Hair</p>
     </div>
-=======
->>>>>>> 901a7f13
-    
-
-    
-<dl class="details">
-    
-
-        <h5 class="subsection-title">Properties:</h5>
-
-        <dl>
-
-<table class="props table table-striped">
+    
+
+    
+    
+    
+    
+    
+        <h5>Parameters:</h5>
+        
+
+<table class="params table table-striped">
     <thead>
 	<tr>
 		
@@ -1485,7 +2286,11 @@
 		<th>Type</th>
 
 		
-
+		<th>Argument</th>
+		
+
+		
+		<th>Default</th>
 		
 
 		<th class="last">Description</th>
@@ -1497,859 +2302,13 @@
 
         <tr>
             
-                <td class="name"><code>perpSlope</code></td>
-            
-
-            <td class="type">
-            
-                
-<<<<<<< HEAD
+                <td class="name"><code>a</code></td>
+            
+
+            <td class="type">
+            
+                
 <span class="param-type"><a href="Phaser.Line.html">Phaser.Line</a></span>
-=======
-<span class="param-type">number</span>
->>>>>>> 901a7f13
-
-
-            
-            </td>
-
-            
-
-            
-
-<<<<<<< HEAD
-            <td class="description last"><p>The first Line to be checked.</p></td>
-=======
-            <td class="description last"><p>Gets the perpendicular slope of the line (x/y).</p></td>
->>>>>>> 901a7f13
-        </tr>
-
-	
-	</tbody>
-</table>
-</dl>
-
-    
-
-<<<<<<< HEAD
-=======
-    
-
-    
-
-    
-
-    
-
-    
-
-    
-
-    
-
-    
-
-    
-    <dt class="tag-source">Source:</dt>
-    <dd class="tag-source"><ul class="dummy"><li>
-        <a href="Line.js.html">geom/Line.js</a>, <a href="Line.js.html#sunlight-1-line-228">line 228</a>
-    </li></ul></dd>
-    
-
-    
-
-    
-
-    
-</dl>
-
-    
-    
-</dd>
-
-        
-            
-<dt>
-    <h4 class="name" id="right"><span class="type-signature">&lt;readonly> </span>right<span class="type-signature"></span></h4>
-    
-    
-</dt>
-<dd>
-    
-    
-    
-
-    
-<dl class="details">
-    
-
-        <h5 class="subsection-title">Properties:</h5>
-
-        <dl>
-
-<table class="props table table-striped">
-    <thead>
-	<tr>
-		
-		<th>Name</th>
-		
-
-		<th>Type</th>
-
-		
-
-		
-
-		<th class="last">Description</th>
-	</tr>
-	</thead>
-
-	<tbody>
-	
-
-        <tr>
-            
-                <td class="name"><code>right</code></td>
-            
-
-            <td class="type">
-            
-                
-<span class="param-type">number</span>
-
-
-            
-            </td>
-
-            
-
-            
-
-            <td class="description last"><p>Gets the right-most point of this line.</p></td>
-        </tr>
-
-	
-	</tbody>
-</table>
-</dl>
-
-    
-
-    
-
-    
-
-    
-
-    
-
-    
-
-    
-
-    
-
-    
-
-    
-    <dt class="tag-source">Source:</dt>
-    <dd class="tag-source"><ul class="dummy"><li>
-        <a href="Line.js.html">geom/Line.js</a>, <a href="Line.js.html#sunlight-1-line-280">line 280</a>
-    </li></ul></dd>
-    
-
-    
-
-    
-
-    
-</dl>
-
-    
-    
-</dd>
-
-        
-            
-<dt>
-    <h4 class="name" id="slope"><span class="type-signature">&lt;readonly> </span>slope<span class="type-signature"></span></h4>
-    
-    
-</dt>
-<dd>
-    
-    
-    
-
-    
-<dl class="details">
-    
-
-        <h5 class="subsection-title">Properties:</h5>
-
-        <dl>
-
-<table class="props table table-striped">
-    <thead>
-	<tr>
-		
-		<th>Name</th>
-		
-
-		<th>Type</th>
-
-		
-
-		
-
-		<th class="last">Description</th>
-	</tr>
-	</thead>
-
-	<tbody>
-	
-
-        <tr>
-            
-                <td class="name"><code>slope</code></td>
-            
-
-            <td class="type">
-            
-                
-<span class="param-type">number</span>
-
-
-            
-            </td>
-
-            
-
-            
-
-            <td class="description last"><p>Gets the slope of the line (y/x).</p></td>
-        </tr>
-
-	
-	</tbody>
-</table>
-</dl>
-
-    
-
-    
-
-    
-
-    
-
-    
-
-    
-
-    
-
-    
-
-    
-
-    
-    <dt class="tag-source">Source:</dt>
-    <dd class="tag-source"><ul class="dummy"><li>
-        <a href="Line.js.html">geom/Line.js</a>, <a href="Line.js.html#sunlight-1-line-215">line 215</a>
-    </li></ul></dd>
-    
-
-    
-
-    
-
-    
-</dl>
-
-    
-    
-</dd>
-
-        
-            
-<dt>
-    <h4 class="name" id="start"><span class="type-signature"></span>start<span class="type-signature"></span></h4>
-    
-    
-</dt>
-<dd>
-    
-    
-    
-
-    
-<dl class="details">
-    
-
-        <h5 class="subsection-title">Properties:</h5>
-
-        <dl>
-
-<table class="props table table-striped">
-    <thead>
-	<tr>
-		
-		<th>Name</th>
-		
-
-		<th>Type</th>
-
-		
-
-		
-
-		<th class="last">Description</th>
-	</tr>
-	</thead>
-
-	<tbody>
-	
-
-        <tr>
-            
-                <td class="name"><code>start</code></td>
-            
-
-            <td class="type">
-            
-                
-<span class="param-type"><a href="Phaser.Point.html">Phaser.Point</a></span>
-
-
-            
-            </td>
-
-            
-
-            
-
-            <td class="description last"><p>The start point of the line.</p></td>
-        </tr>
-
-	
-	</tbody>
-</table>
-</dl>
-
-    
-
-    
-
-    
-
-    
-
-    
-
-    
-
-    
-
-    
-
-    
-
-    
-    <dt class="tag-source">Source:</dt>
-    <dd class="tag-source"><ul class="dummy"><li>
-        <a href="Line.js.html">geom/Line.js</a>, <a href="Line.js.html#sunlight-1-line-28">line 28</a>
-    </li></ul></dd>
-    
-
-    
-
-    
-
-    
-</dl>
-
-    
-    
-</dd>
-
-        
-            
-<dt>
-    <h4 class="name" id="top"><span class="type-signature">&lt;readonly> </span>top<span class="type-signature"></span></h4>
-    
-    
-</dt>
-<dd>
-    
-    
-    
-
-    
-<dl class="details">
-    
-
-        <h5 class="subsection-title">Properties:</h5>
-
-        <dl>
-
-<table class="props table table-striped">
-    <thead>
-	<tr>
-		
-		<th>Name</th>
-		
-
-		<th>Type</th>
-
-		
-
-		
-
-		<th class="last">Description</th>
-	</tr>
-	</thead>
-
-	<tbody>
-	
-
-        <tr>
-            
-                <td class="name"><code>top</code></td>
-            
-
-            <td class="type">
-            
-                
-<span class="param-type">number</span>
-
-
-            
-            </td>
-
-            
-
-            
-
-            <td class="description last"><p>Gets the top-most point of this line.</p></td>
-        </tr>
-
-	
-	</tbody>
-</table>
-</dl>
-
-    
-
-    
-
-    
-
-    
-
-    
-
-    
-
-    
-
-    
-
-    
-
-    
-    <dt class="tag-source">Source:</dt>
-    <dd class="tag-source"><ul class="dummy"><li>
-        <a href="Line.js.html">geom/Line.js</a>, <a href="Line.js.html#sunlight-1-line-293">line 293</a>
-    </li></ul></dd>
-    
-
-    
-
-    
-
-    
-</dl>
-
-    
-    
-</dd>
-
-        
-            
-<dt>
-    <h4 class="name" id="width"><span class="type-signature">&lt;readonly> </span>width<span class="type-signature"></span></h4>
-    
-    
-</dt>
-<dd>
-    
-    
-    
-
-    
-<dl class="details">
-    
-
-        <h5 class="subsection-title">Properties:</h5>
-
-        <dl>
-
-<table class="props table table-striped">
-    <thead>
-	<tr>
-		
-		<th>Name</th>
-		
-
-		<th>Type</th>
-
-		
-
-		
-
-		<th class="last">Description</th>
-	</tr>
-	</thead>
-
-	<tbody>
-	
-
-        <tr>
-            
-                <td class="name"><code>width</code></td>
-            
-
-            <td class="type">
-            
-                
-<span class="param-type">number</span>
-
-
-            
-            </td>
-
-            
-
-            
-
-            <td class="description last"><p>Gets the width of this bounds of this line.</p></td>
-        </tr>
-
-	
-	</tbody>
-</table>
-</dl>
-
-    
-
-    
-
-    
-
-    
-
-    
-
-    
-
-    
-
-    
-
-    
-
-    
-    <dt class="tag-source">Source:</dt>
-    <dd class="tag-source"><ul class="dummy"><li>
-        <a href="Line.js.html">geom/Line.js</a>, <a href="Line.js.html#sunlight-1-line-319">line 319</a>
-    </li></ul></dd>
-    
-
-    
-
-    
-
-    
-</dl>
-
-    
-    
-</dd>
-
-        
-            
-<dt>
-    <h4 class="name" id="x"><span class="type-signature">&lt;readonly> </span>x<span class="type-signature"></span></h4>
-    
-    
-</dt>
-<dd>
-    
-    
-    
-
-    
-<dl class="details">
-    
-
-        <h5 class="subsection-title">Properties:</h5>
-
-        <dl>
-
-<table class="props table table-striped">
-    <thead>
-	<tr>
-		
-		<th>Name</th>
-		
-
-		<th>Type</th>
-
-		
-
-		
-
-		<th class="last">Description</th>
-	</tr>
-	</thead>
-
-	<tbody>
-	
-
-        <tr>
-            
-                <td class="name"><code>x</code></td>
-            
-
-            <td class="type">
-            
-                
-<span class="param-type">number</span>
-
-
-            
-            </td>
-
-            
-
-            
-
-            <td class="description last"><p>Gets the x coordinate of the top left of the bounds around this line.</p></td>
-        </tr>
-
-	
-	</tbody>
-</table>
-</dl>
-
-    
-
-    
-
-    
-
-    
-
-    
-
-    
-
-    
-
-    
-
-    
-
-    
-    <dt class="tag-source">Source:</dt>
-    <dd class="tag-source"><ul class="dummy"><li>
-        <a href="Line.js.html">geom/Line.js</a>, <a href="Line.js.html#sunlight-1-line-241">line 241</a>
-    </li></ul></dd>
-    
-
-    
-
-    
-
-    
-</dl>
-
-    
-    
-</dd>
-
-        
-            
-<dt>
-    <h4 class="name" id="y"><span class="type-signature">&lt;readonly> </span>y<span class="type-signature"></span></h4>
-    
-    
-</dt>
-<dd>
-    
-    
-    
-
-    
-<dl class="details">
-    
-
-        <h5 class="subsection-title">Properties:</h5>
-
-        <dl>
-
-<table class="props table table-striped">
-    <thead>
-	<tr>
-		
-		<th>Name</th>
-		
-
-		<th>Type</th>
-
-		
-
-		
-
-		<th class="last">Description</th>
-	</tr>
-	</thead>
-
-	<tbody>
-	
-
-        <tr>
-            
-                <td class="name"><code>y</code></td>
-            
-
-            <td class="type">
-            
-                
-<span class="param-type">number</span>
-
-
-            
-            </td>
-
-            
-
-            
-
-            <td class="description last"><p>Gets the y coordinate of the top left of the bounds around this line.</p></td>
-        </tr>
-
-	
-	</tbody>
-</table>
-</dl>
-
-    
-
-    
-
-    
-
-    
-
-    
-
-    
-
-    
-
-    
-
-    
-
-    
-    <dt class="tag-source">Source:</dt>
-    <dd class="tag-source"><ul class="dummy"><li>
-        <a href="Line.js.html">geom/Line.js</a>, <a href="Line.js.html#sunlight-1-line-254">line 254</a>
-    </li></ul></dd>
-    
-
-    
-
-    
-
-    
-</dl>
-
-    
-    
-</dd>
-
-        </dl>
-    
-
-    
-        <h3 class="subsection-title">Methods</h3>
-
-        <dl>
-            
-<dt>
-    <h4 class="name" id="intersects"><span class="type-signature">&lt;static> </span>intersects<span class="signature">(a, b, <span class="optional">asSegment</span>, <span class="optional">result</span>)</span><span class="type-signature"> &rarr; {<a href="Phaser.Point.html">Phaser.Point</a>}</span></h4>
-    
-    
-</dt>
-<dd>
-    
-    
-    <div class="description">
-        <p>Checks for intersection between two lines.
-If asSegment is true it will check for segment intersection.
-If asSegment is false it will check for line intersection.
-Returns the intersection segment of AB and EF as a Point, or null if there is no intersection.
-Adapted from code by Keith Hair</p>
-    </div>
-    
-
-    
-    
-    
-    
-    
-        <h5>Parameters:</h5>
-        
-
-<table class="params table table-striped">
-    <thead>
-	<tr>
-		
-		<th>Name</th>
-		
-
-		<th>Type</th>
-
-		
-		<th>Argument</th>
-		
-
-		
-		<th>Default</th>
-		
-
-		<th class="last">Description</th>
-	</tr>
-	</thead>
-
-	<tbody>
-	
-
-        <tr>
-            
-                <td class="name"><code>a</code></td>
-            
-
->>>>>>> 901a7f13
-            <td class="type">
-            
-                
-<span class="param-type"><a href="Phaser.Line.html">Phaser.Line</a></span>
-<<<<<<< HEAD
-=======
 
 
             
@@ -2726,7 +2685,6 @@
             
                 
 <span class="param-type"><a href="Phaser.Point.html">Phaser.Point</a></span>
->>>>>>> 901a7f13
 
 
             
@@ -2748,7 +2706,7 @@
                 </td>
             
 
-            <td class="description last"><p>The second Line to be checked.</p></td>
+            <td class="description last"><p>The end of the second line to be checked.</p></td>
         </tr>
 
 	
@@ -2856,11 +2814,7 @@
     
     <dt class="tag-source">Source:</dt>
     <dd class="tag-source"><ul class="dummy"><li>
-<<<<<<< HEAD
-        <a href="Line.js.html">geom/Line.js</a>, <a href="Line.js.html#sunlight-1-line-246">line 246</a>
-=======
         <a href="Line.js.html">geom/Line.js</a>, <a href="Line.js.html#sunlight-1-line-345">line 345</a>
->>>>>>> 901a7f13
     </li></ul></dd>
     
 
@@ -2911,11 +2865,7 @@
         
             
 <dt>
-<<<<<<< HEAD
-    <h4 class="name" id="intersectsPoints"><span class="type-signature">&lt;static> </span>intersectsPoints<span class="signature">(a, b, e, f, <span class="optional">asSegment</span>, <span class="optional">result</span>)</span><span class="type-signature"> &rarr; {<a href="Phaser.Point.html">Phaser.Point</a>}</span></h4>
-=======
     <h4 class="name" id="coordinatesOnLine"><span class="type-signature"></span>coordinatesOnLine<span class="signature">(<span class="optional">stepRate</span>, <span class="optional">results</span>)</span><span class="type-signature"> &rarr; {array}</span></h4>
->>>>>>> 901a7f13
     
     
 </dt>
@@ -2923,15 +2873,8 @@
     
     
     <div class="description">
-<<<<<<< HEAD
-        <p>Checks for intersection between two lines as defined by the given start and end points.
-If asSegment is true it will check for line segment intersection. If asSegment is false it will check for line intersection.
-Returns the intersection segment of AB and EF as a Point, or null if there is no intersection.
-Adapted from code by Keith Hair</p>
-=======
         <p>Using Bresenham's line algorithm this will return an array of all coordinates on this line.
 The start and end points are rounded before this runs as the algorithm works on integers.</p>
->>>>>>> 901a7f13
     </div>
     
 
@@ -2969,151 +2912,7 @@
 
         <tr>
             
-<<<<<<< HEAD
-                <td class="name"><code>a</code></td>
-            
-
-            <td class="type">
-            
-                
-<span class="param-type"><a href="Phaser.Point.html">Phaser.Point</a></span>
-
-
-            
-            </td>
-
-            
-                <td class="attributes">
-                
-
-                
-
-                
-                </td>
-            
-
-            
-                <td class="default">
-                
-                </td>
-            
-
-            <td class="description last"><p>The start of the first Line to be checked.</p></td>
-        </tr>
-
-	
-
-        <tr>
-            
-                <td class="name"><code>b</code></td>
-            
-
-            <td class="type">
-            
-                
-<span class="param-type"><a href="Phaser.Point.html">Phaser.Point</a></span>
-
-
-            
-            </td>
-
-            
-                <td class="attributes">
-                
-
-                
-
-                
-                </td>
-            
-
-            
-                <td class="default">
-                
-                </td>
-            
-
-            <td class="description last"><p>The end of the first line to be checked.</p></td>
-        </tr>
-
-	
-
-        <tr>
-            
-                <td class="name"><code>e</code></td>
-            
-
-            <td class="type">
-            
-                
-<span class="param-type"><a href="Phaser.Point.html">Phaser.Point</a></span>
-
-
-            
-            </td>
-
-            
-                <td class="attributes">
-                
-
-                
-
-                
-                </td>
-            
-
-            
-                <td class="default">
-                
-                </td>
-            
-
-            <td class="description last"><p>The start of the second Line to be checked.</p></td>
-        </tr>
-
-	
-
-        <tr>
-            
-                <td class="name"><code>f</code></td>
-            
-
-            <td class="type">
-            
-                
-<span class="param-type"><a href="Phaser.Point.html">Phaser.Point</a></span>
-
-
-            
-            </td>
-
-            
-                <td class="attributes">
-                
-
-                
-
-                
-                </td>
-            
-
-            
-                <td class="default">
-                
-                </td>
-            
-
-            <td class="description last"><p>The end of the second line to be checked.</p></td>
-        </tr>
-
-	
-
-        <tr>
-            
-                <td class="name"><code>asSegment</code></td>
-=======
                 <td class="name"><code>stepRate</code></td>
->>>>>>> 901a7f13
             
 
             <td class="type">
@@ -3214,11 +3013,7 @@
     
     <dt class="tag-source">Source:</dt>
     <dd class="tag-source"><ul class="dummy"><li>
-<<<<<<< HEAD
-        <a href="Line.js.html">geom/Line.js</a>, <a href="Line.js.html#sunlight-1-line-183">line 183</a>
-=======
         <a href="Line.js.html">geom/Line.js</a>, <a href="Line.js.html#sunlight-1-line-129">line 129</a>
->>>>>>> 901a7f13
     </li></ul></dd>
     
 
@@ -4365,11 +4160,7 @@
 					
 		<span class="jsdoc-message">
 		Documentation generated by <a href="https://github.com/jsdoc3/jsdoc">JSDoc 3.3.0-dev</a>
-<<<<<<< HEAD
-		on Mon Feb 24 2014 01:12:27 GMT-0000 (GMT) using the <a href="https://github.com/terryweiss/docstrap">DocStrap template</a>.
-=======
 		on Fri Mar 14 2014 06:34:26 GMT-0000 (GMT) using the <a href="https://github.com/terryweiss/docstrap">DocStrap template</a>.
->>>>>>> 901a7f13
 		</span>
 				</footer>
 			</div>
