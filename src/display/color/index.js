--- conflicted
+++ resolved
@@ -1,34 +1,3 @@
-<<<<<<< HEAD
-/**
- * @author       Richard Davey <rich@photonstorm.com>
- * @copyright    2020 Photon Storm Ltd.
- * @license      {@link https://opensource.org/licenses/MIT|MIT License}
- */
-
-var Color = require('./Color');
-
-Color.ColorToRGBA = require('./ColorToRGBA');
-Color.ComponentToHex = require('./ComponentToHex');
-Color.GetColor = require('./GetColor');
-Color.GetColor32 = require('./GetColor32');
-Color.GetColorFromValue = require('./GetColorFromValue');
-Color.HexStringToColor = require('./HexStringToColor');
-Color.HSLToColor = require('./HSLToColor');
-Color.HSVColorWheel = require('./HSVColorWheel');
-Color.HSVToRGB = require('./HSVToRGB');
-Color.HueToComponent = require('./HueToComponent');
-Color.IntegerToColor = require('./IntegerToColor');
-Color.IntegerToRGB = require('./IntegerToRGB');
-Color.Interpolate = require('./Interpolate');
-Color.ObjectToColor = require('./ObjectToColor');
-Color.RandomRGB = require('./RandomRGB');
-Color.RGBStringToColor = require('./RGBStringToColor');
-Color.RGBToHSV = require('./RGBToHSV');
-Color.RGBToString = require('./RGBToString');
-Color.ValueToColor = require('./ValueToColor');
-
-module.exports = Color;
-=======
 /**
  * @author       Richard Davey <rich@photonstorm.com>
  * @copyright    2020 Photon Storm Ltd.
@@ -56,5 +25,4 @@
 Color.RGBToString = require('./RGBToString');
 Color.ValueToColor = require('./ValueToColor');
 
-module.exports = Color;
->>>>>>> af272842
+module.exports = Color;