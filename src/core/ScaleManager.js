--- conflicted
+++ resolved
@@ -315,16 +315,10 @@
     * @public
     * @default
     */
-<<<<<<< HEAD
-    this.windowConstraints = {bottom: true, right: true};
-=======
     this.windowConstraints = {
-        left: false,
-        top: false,
         bottom: true,
         right: true
     };
->>>>>>> 0fc70db1
 
     /**
     * Various compatibility settings. The `(auto)` settings are automatically configured on boot based on device and other runtime information.
@@ -551,18 +545,33 @@
 Phaser.ScaleManager.prototype = {
 
     /**
-    * Calculates and sets the game dimensions based on the given width and height.
-    * This is used internally.
+    * Start the ScaleManager.
     * 
     * @method Phaser.ScaleManager#boot
     * @protected
     */
     boot: function () {
 
-        this.supportsFullScreen = this.game.device.fullscreen && !this.game.device.cocoonJS;
-
-        //  Now the canvas has been created we can target it
-        this.fullScreenTarget = this.game.canvas;
+        // Configure device-dependent compatibility
+
+        var compat = this.compatibility;
+        
+        compat.supportsFullScreen = this.game.device.fullscreen && !this.game.device.cocoonJS;
+
+        //  We can't do anything about the status bars in iPads, web apps or desktops
+        if (!this.game.device.iPad && !this.game.device.webApp && !this.game.device.desktop)
+        {
+            if (this.game.device.android && !this.game.device.chrome)
+            {
+                compat.scrollTo = new Phaser.Point(0, 1);
+            }
+            else
+            {
+                compat.scrollTo = new Phaser.Point(0, 0);
+            }
+        }
+
+        // Configure event listeners
 
         var _this = this;
 
@@ -577,7 +586,7 @@
         window.addEventListener('orientationchange', this._orientationChange, false);
         window.addEventListener('resize', this._windowResize, false);
 
-        if (this.supportsFullScreen)
+        if (this.compatibility.supportsFullScreen)
         {
             this._fullScreenChange = function(event) {
                 return _this.fullScreenChange(event);
@@ -598,11 +607,13 @@
             document.addEventListener('fullscreenerror', this._fullScreenError, false);
         }
 
-        this.updateDimensions(this.width, this.height, true);
+        // Initialize core bounds
 
         Phaser.Canvas.getOffset(this.game.canvas, this.offset);
 
         this.bounds.setTo(this.offset.x, this.offset.y, this.width, this.height);
+
+        this.setGameSize(this.game.width, this.game.height);
 
     },
 
@@ -720,84 +731,7 @@
     },
 
     /**
-<<<<<<< HEAD
-    * Start the ScaleManager.
-    * 
-    * @method Phaser.ScaleManager#boot
-    * @protected
-    */
-    boot: function () {
-
-        // Configure device-dependent compatibility
-
-        var compat = this.compatibility;
-        
-        compat.supportsFullScreen = this.game.device.fullscreen && !this.game.device.cocoonJS;
-
-        //  We can't do anything about the status bars in iPads, web apps or desktops
-        if (!this.game.device.iPad && !this.game.device.webApp && !this.game.device.desktop)
-        {
-            if (this.game.device.android && !this.game.device.chrome)
-            {
-                compat.scrollTo = new Phaser.Point(0, 1);
-            }
-            else
-            {
-                compat.scrollTo = new Phaser.Point(0, 0);
-            }
-        }
-
-        // Configure event listeners
-
-        var _this = this;
-
-        this._orientationChange = function(event) {
-            return _this.orientationChange(event);
-        };
-
-        this._windowResize = function(event) {
-            return _this.windowResize(event);
-        };
-
-        window.addEventListener('orientationchange', this._orientationChange, false);
-        window.addEventListener('resize', this._windowResize, false);
-
-        if (this.compatibility.supportsFullScreen)
-        {
-            this._fullScreenChange = function(event) {
-                return _this.fullScreenChange(event);
-            };
-
-            this._fullScreenError = function(event) {
-                return _this.fullScreenError(event);
-            };
-
-            document.addEventListener('webkitfullscreenchange', this._fullScreenChange, false);
-            document.addEventListener('mozfullscreenchange', this._fullScreenChange, false);
-            document.addEventListener('MSFullscreenChange', this._fullScreenChange, false);
-            document.addEventListener('fullscreenchange', this._fullScreenChange, false);
-
-            document.addEventListener('webkitfullscreenerror', this._fullScreenError, false);
-            document.addEventListener('mozfullscreenerror', this._fullScreenError, false);
-            document.addEventListener('MSFullscreenError', this._fullScreenError, false);
-            document.addEventListener('fullscreenerror', this._fullScreenError, false);
-        }
-
-        // Initialize core bounds
-
-        Phaser.Canvas.getOffset(this.game.canvas, this.offset);
-
-        this.bounds.setTo(this.offset.x, this.offset.y, this.width, this.height);
-
-        this.setGameSize(this.game.width, this.game.height);
-
-    },
-
-    /**
     * Set the actual Game size.
-=======
-    * Set the virtual Game size.
->>>>>>> 0fc70db1
     * Use this instead of directly changing `game.width` or `game.height`.
     *
     * The actual physical display (Canvas element size) depends on various settings including
@@ -813,9 +747,6 @@
     */
     setGameSize: function (width, height) {
 
-        width |= 0;
-        height |= 0;
-
         this._gameSize.setTo(0, 0, width, height);
         
         if (this.currentScaleMode !== Phaser.ScaleManager.RESIZE)
@@ -874,7 +805,7 @@
     */
     signalSizeChange: function () {
 
-        if (!Phaser.Rectangle.sameDimensions(this, this._lastReportedCanvasSize.width) ||
+        if (!Phaser.Rectangle.sameDimensions(this, this._lastReportedCanvasSize) ||
             !Phaser.Rectangle.sameDimensions(this.game, this._lastReportedGameSize))
         {
             var width = this.width;
@@ -1807,12 +1738,8 @@
 
         this.cleanupCreatedTarget();
 
-<<<<<<< HEAD
         console.warn('Phaser.ScaleManager: requestFullscreen failed or device does not support the Fullscreen API');
-=======
-        console.warn("Phaser.ScaleManager: requestFullscreen failed or device does not support the Fullscreen API");
-
->>>>>>> 0fc70db1
+
         this.fullScreenFailed.dispatch();
 
     },
@@ -2072,7 +1999,7 @@
 /**
 * The scaling method used by the ScaleManager.
 *
-* See {@link Phaser.ScaleManager.NO_SCALE}, {@link Phaser.ScaleManager.EXACT_FIT}, {@link Phaser.ScaleManager.SHOW_ALL}, {@link Phaser.ScaleManager.RESIZE}
+* See {@link Phaser.ScaleManager.NO_SCALE}, {@link Phaser.ScaleManager.EXACT_FIT}, {@link Phaser.ScaleManager.SHOW_ALL}, {@link Phaser.ScaleManager.RESIZE}, {@link Phaser.ScaleManager.USER_SCALE}
 *
 * @name Phaser.ScaleManager#scaleMode
 * @property {number} scaleMode
@@ -2276,7 +2203,7 @@
 *
 * @name Phaser.ScaleManager#scrollX
 * @property {number} scrollX
-* @readOnly
+* @readonly
 */
 Object.defineProperty(Phaser.ScaleManager.prototype, "scrollX", {
 
@@ -2291,7 +2218,7 @@
 *
 * @name Phaser.ScaleManager#scrollY
 * @property {number} scrollY
-* @readOnly
+* @readonly
 */
 Object.defineProperty(Phaser.ScaleManager.prototype, "scrollY", {
 
@@ -2306,7 +2233,7 @@
 *
 * @name Phaser.ScaleManager#viewportWidth
 * @property {number} viewportWidth
-* @readOnly
+* @readonly
 */
 Object.defineProperty(Phaser.ScaleManager.prototype, "viewportWidth", {
 
@@ -2326,7 +2253,7 @@
 *
 * @name Phaser.ScaleManager#viewportHeight
 * @property {number} viewportHeight
-* @readOnly
+* @readonly
 */
 Object.defineProperty(Phaser.ScaleManager.prototype, "viewportHeight", {
 
@@ -2346,7 +2273,7 @@
 *
 * @name Phaser.ScaleManager#documentWidth
 * @property {number} documentWidth
-* @readOnly
+* @readonly
 */
 Object.defineProperty(Phaser.ScaleManager.prototype, "documentWidth", {
 
@@ -2364,7 +2291,7 @@
 *
 * @name Phaser.ScaleManager#documentHeight
 * @property {number} documentHeight
-* @readOnly
+* @readonly
 */
 Object.defineProperty(Phaser.ScaleManager.prototype, "documentHeight", {
 
