--- conflicted
+++ resolved
@@ -395,7 +395,6 @@
 
         if (this.listenerPosition && listener)
         {
-<<<<<<< HEAD
             var listener = this.context.listener;
             if (this.audioDestination.x && !isNaN(this.audioDestination.x) && this.audioDestination.x !== this._spatialx)
             {
@@ -407,10 +406,6 @@
                 listener.positionY.value = this.audioDestination.y;
                 this._spatialy = this.audioDestination.y;
             }
-=======
-            listener.positionX.value = this.listenerPosition.x;
-            listener.positionY.value = this.listenerPosition.y;
->>>>>>> 717f09e2
         }
 
         BaseSoundManager.prototype.update.call(this, time, delta);
