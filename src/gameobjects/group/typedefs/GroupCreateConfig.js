/**
 * The total number of objects created will be
 *
 *     key.length * frame.length * frameQuantity * (yoyo ? 2 : 1) * (1 + repeat)
 *
 * If `max` is nonzero, then the total created will not exceed `max`.
 *
 * `key` is required. {@link Phaser.GameObjects.Group#defaultKey} is not used.
 *
 * @typedef {object} Phaser.Types.GameObjects.Group.GroupCreateConfig
 * @since 3.0.0
 *
<<<<<<< HEAD
 * @property {?Function} [classType] - The class of each new Game Object.
 * @property {string} [key] - The texture key of each new Game Object.
 * @property {?(string|integer)} [frame=null] - The texture frame of each new Game Object.
=======
 * @property {?Phaser.Types.GameObjects.Group.GroupClassTypeConstructor} [classType] - The class of each new Game Object.
 * @property {(string|string[])} [key] - The texture key of each new Game Object.
 * @property {?(string|string[]|integer|integer[])} [frame=null] - The texture frame of each new Game Object.
>>>>>>> a39c0c87
 * @property {?boolean} [visible=true] - The visible state of each new Game Object.
 * @property {?boolean} [active=true] - The active state of each new Game Object.
 * @property {?number} [repeat=0] - The number of times each `key` × `frame` combination will be *repeated* (after the first combination).
 * @property {?boolean} [randomKey=false] - Select a `key` at random.
 * @property {?boolean} [randomFrame=false] - Select a `frame` at random.
 * @property {?boolean} [yoyo=false] - Select keys and frames by moving forward then backward through `key` and `frame`.
 * @property {?number} [frameQuantity=1] - The number of times each `frame` should be combined with one `key`.
 * @property {?number} [max=0] - The maximum number of new Game Objects to create. 0 is no maximum.
 * @property {?object} [setXY]
 * @property {?number} [setXY.x=0] - The horizontal position of each new Game Object.
 * @property {?number} [setXY.y=0] - The vertical position of each new Game Object.
 * @property {?number} [setXY.stepX=0] - Increment each Game Object's horizontal position from the previous by this amount, starting from `setXY.x`.
 * @property {?number} [setXY.stepY=0] - Increment each Game Object's vertical position from the previous by this amount, starting from `setXY.y`.
 * @property {?object} [setRotation]
 * @property {?number} [setRotation.value=0] - Rotation of each new Game Object.
 * @property {?number} [setRotation.step=0] - Increment each Game Object's rotation from the previous by this amount, starting at `setRotation.value`.
 * @property {?object} [setScale]
 * @property {?number} [setScale.x=0] - The horizontal scale of each new Game Object.
 * @property {?number} [setScale.y=0] - The vertical scale of each new Game Object.
 * @property {?number} [setScale.stepX=0] - Increment each Game Object's horizontal scale from the previous by this amount, starting from `setScale.x`.
 * @property {?number} [setScale.stepY=0] - Increment each Game object's vertical scale from the previous by this amount, starting from `setScale.y`.
 * @property {?object} [setAlpha]
 * @property {?number} [setAlpha.value=0] - The alpha value of each new Game Object.
 * @property {?number} [setAlpha.step=0] - Increment each Game Object's alpha from the previous by this amount, starting from `setAlpha.value`.
 * @property {?*} [hitArea] - A geometric shape that defines the hit area for the Game Object.
 * @property {?Phaser.Types.Input.HitAreaCallback} [hitAreaCallback] - A callback to be invoked when the Game Object is interacted with.
 * @property {?(false|Phaser.Types.Actions.GridAlignConfig)} [gridAlign=false] - Align the new Game Objects in a grid using these settings.
 *
 * @see Phaser.Actions.GridAlign
 * @see Phaser.Actions.SetAlpha
 * @see Phaser.Actions.SetHitArea
 * @see Phaser.Actions.SetRotation
 * @see Phaser.Actions.SetScale
 * @see Phaser.Actions.SetXY
 * @see Phaser.GameObjects.Group#createFromConfig
 * @see Phaser.Utils.Array.Range
 */<|MERGE_RESOLUTION|>--- conflicted
+++ resolved
@@ -10,15 +10,9 @@
  * @typedef {object} Phaser.Types.GameObjects.Group.GroupCreateConfig
  * @since 3.0.0
  *
-<<<<<<< HEAD
  * @property {?Function} [classType] - The class of each new Game Object.
- * @property {string} [key] - The texture key of each new Game Object.
- * @property {?(string|integer)} [frame=null] - The texture frame of each new Game Object.
-=======
- * @property {?Phaser.Types.GameObjects.Group.GroupClassTypeConstructor} [classType] - The class of each new Game Object.
  * @property {(string|string[])} [key] - The texture key of each new Game Object.
  * @property {?(string|string[]|integer|integer[])} [frame=null] - The texture frame of each new Game Object.
->>>>>>> a39c0c87
  * @property {?boolean} [visible=true] - The visible state of each new Game Object.
  * @property {?boolean} [active=true] - The active state of each new Game Object.
  * @property {?number} [repeat=0] - The number of times each `key` × `frame` combination will be *repeated* (after the first combination).
