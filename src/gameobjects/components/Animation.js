/**
 * @author       Richard Davey <rich@photonstorm.com>
 * @copyright    2018 Photon Storm Ltd.
 * @license      {@link https://github.com/photonstorm/phaser/blob/master/license.txt|MIT License}
 */

var Class = require('../../utils/Class');

/**
 * This event is dispatched when an animation starts playing.
 *
 * @event Phaser.GameObjects.Components.Animation#onStartEvent
 * @param {Phaser.Animations.Animation} animation - Reference to the currently playing animation.
 * @param {Phaser.Animations.AnimationFrame} frame - Reference to the current Animation Frame.
 */

/**
 * This event is dispatched when an animation repeats.
 *
 * @event Phaser.GameObjects.Components.Animation#onRepeatEvent
 * @param {Phaser.Animations.Animation} animation - Reference to the currently playing animation.
 * @param {Phaser.Animations.AnimationFrame} frame - Reference to the current Animation Frame.
 * @param {integer} repeatCount - The number of times this animation has repeated.
 */

/**
 * This event is dispatched when an animation updates. This happens when the animation frame changes,
 * based on the animation frame rate and other factors like timeScale and delay.
 *
 * @event Phaser.GameObjects.Components.Animation#onUpdateEvent
 * @param {Phaser.Animations.Animation} animation - Reference to the currently playing animation.
 * @param {Phaser.Animations.AnimationFrame} frame - Reference to the current Animation Frame.
 */

/**
 * This event is dispatched when an animation completes playing, either naturally or via Animation.stop.
 *
 * @event Phaser.GameObjects.Components.Animation#onCompleteEvent
 * @param {Phaser.Animations.Animation} animation - Reference to the currently playing animation.
 * @param {Phaser.Animations.AnimationFrame} frame - Reference to the current Animation Frame.
 */

/**
 * @classdesc
 * A Game Object Animation Controller.
 *
 * This controller lives as an instance within a Game Object, accessible as `sprite.anims`.
 *
 * @class Animation
 * @memberOf Phaser.GameObjects.Components
 * @constructor
 * @since 3.0.0
 *
 * @param {Phaser.GameObjects.GameObject} parent - The Game Object to which this animation controller belongs.
 */
var Animation = new Class({

    initialize:

    function Animation (parent)
    {
        /**
         * The Game Object to which this animation controller belongs.
         *
         * @name Phaser.GameObjects.Components.Animation#parent
         * @type {Phaser.GameObjects.GameObject}
         * @since 3.0.0
         */
        this.parent = parent;

        /**
         * A reference to the global Animation Manager.
         *
         * @name Phaser.GameObjects.Components.Animation#animationManager
         * @type {Phaser.Animations.AnimationManager}
         * @since 3.0.0
         */
        this.animationManager = parent.scene.sys.anims;

        this.animationManager.once('remove', this.remove, this);

        /**
         * Is an animation currently playing or not?
         *
         * @name Phaser.GameObjects.Components.Animation#isPlaying
         * @type {boolean}
         * @default false
         * @since 3.0.0
         */
        this.isPlaying = false;

        /**
         * The current Animation loaded into this Animation Controller.
         *
         * @name Phaser.GameObjects.Components.Animation#currentAnim
         * @type {?Phaser.Animations.Animation}
         * @default null
         * @since 3.0.0
         */
        this.currentAnim = null;

        /**
         * The current AnimationFrame being displayed by this Animation Controller.
         *
         * @name Phaser.GameObjects.Components.Animation#currentFrame
         * @type {?Phaser.Animations.AnimationFrame}
         * @default null
         * @since 3.0.0
         */
        this.currentFrame = null;

        /**
         * Time scale factor.
         *
         * @name Phaser.GameObjects.Components.Animation#_timeScale
         * @type {number}
         * @private
         * @default 1
         * @since 3.0.0
         */
        this._timeScale = 1;

        /**
         * The frame rate of playback in frames per second.
         * The default is 24 if the `duration` property is `null`.
         *
         * @name Phaser.GameObjects.Components.Animation#frameRate
         * @type {number}
         * @default 0
         * @since 3.0.0
         */
        this.frameRate = 0;

        /**
         * How long the animation should play for, in milliseconds.
         * If the `frameRate` property has been set then it overrides this value,
         * otherwise the `frameRate` is derived from `duration`.
         *
         * @name Phaser.GameObjects.Components.Animation#duration
         * @type {number}
         * @default 0
         * @since 3.0.0
         */
        this.duration = 0;

        /**
         * ms per frame, not including frame specific modifiers that may be present in the Animation data.
         *
         * @name Phaser.GameObjects.Components.Animation#msPerFrame
         * @type {number}
         * @default 0
         * @since 3.0.0
         */
        this.msPerFrame = 0;

        /**
         * Skip frames if the time lags, or always advanced anyway?
         *
         * @name Phaser.GameObjects.Components.Animation#skipMissedFrames
         * @type {boolean}
         * @default true
         * @since 3.0.0
         */
        this.skipMissedFrames = true;

        /**
         * A delay before starting playback, in milliseconds.
         *
         * @name Phaser.GameObjects.Components.Animation#_delay
         * @type {number}
         * @private
         * @default 0
         * @since 3.0.0
         */
        this._delay = 0;

        /**
         * Number of times to repeat the animation (-1 for infinity)
         *
         * @name Phaser.GameObjects.Components.Animation#_repeat
         * @type {number}
         * @private
         * @default 0
         * @since 3.0.0
         */
        this._repeat = 0;

        /**
         * Delay before the repeat starts, in milliseconds.
         *
         * @name Phaser.GameObjects.Components.Animation#_repeatDelay
         * @type {number}
         * @private
         * @default 0
         * @since 3.0.0
         */
        this._repeatDelay = 0;

        /**
         * Should the animation yoyo? (reverse back down to the start) before repeating?
         *
         * @name Phaser.GameObjects.Components.Animation#_yoyo
         * @type {boolean}
         * @private
         * @default false
         * @since 3.0.0
         */
        this._yoyo = false;

        /**
         * Will the playhead move forwards (`true`) or in reverse (`false`)
         *
         * @name Phaser.GameObjects.Components.Animation#forward
         * @type {boolean}
         * @default true
         * @since 3.0.0
         */
        this.forward = true;

        /**
         * Internal time overflow accumulator.
         *
         * @name Phaser.GameObjects.Components.Animation#accumulator
         * @type {number}
         * @default 0
         * @since 3.0.0
         */
        this.accumulator = 0;

        /**
         * The time point at which the next animation frame will change.
         *
         * @name Phaser.GameObjects.Components.Animation#nextTick
         * @type {number}
         * @default 0
         * @since 3.0.0
         */
        this.nextTick = 0;

        /**
         * An internal counter keeping track of how many repeats are left to play.
         *
         * @name Phaser.GameObjects.Components.Animation#repeatCounter
         * @type {number}
         * @default 0
         * @since 3.0.0
         */
        this.repeatCounter = 0;

        /**
         * An internal flag keeping track of pending repeats.
         *
         * @name Phaser.GameObjects.Components.Animation#pendingRepeat
         * @type {boolean}
         * @default false
         * @since 3.0.0
         */
        this.pendingRepeat = false;

        /**
         * Is the Animation paused?
         *
         * @name Phaser.GameObjects.Components.Animation#_paused
         * @type {boolean}
         * @private
         * @default false
         * @since 3.0.0
         */
        this._paused = false;

        /**
         * Was the animation previously playing before being paused?
         *
         * @name Phaser.GameObjects.Components.Animation#_wasPlaying
         * @type {boolean}
         * @private
         * @default false
         * @since 3.0.0
         */
        this._wasPlaying = false;

        /**
         * Internal property tracking if this Animation is waiting to stop.
         *
         * 0 = No
         * 1 = Waiting for ms to pass
         * 2 = Waiting for repeat
         * 3 = Waiting for specific frame
         *
         * @name Phaser.GameObjects.Components.Animation#_pendingStop
         * @type {integer}
         * @private
         * @since 3.4.0
         */
        this._pendingStop = 0;

        /**
         * Internal property used by _pendingStop.
         *
         * @name Phaser.GameObjects.Components.Animation#_pendingStopValue
         * @type {any}
         * @private
         * @since 3.4.0
         */
        this._pendingStopValue;
    },

    /**
     * Sets the amount of time, in milliseconds, that the animation will be delayed before starting playback.
     *
     * @method Phaser.GameObjects.Components.Animation#delay
     * @since 3.4.0
     *
     * @param {integer} [value=0] - The amount of time, in milliseconds, to wait before starting playback.
     *
     * @return {Phaser.GameObjects.GameObject} The Game Object that owns this Animation Component.
     */
    setDelay: function (value)
    {
        if (value === undefined) { value = 0; }

        this._delay = value;

        return this.parent;
    },

    /**
     * Gets the amount of time, in milliseconds that the animation will be delayed before starting playback.
     *
     * @method Phaser.GameObjects.Components.Animation#delay
     * @since 3.4.0
     *
     * @return {integer} The amount of time, in milliseconds, the Animation will wait before starting playback.
     */
    getDelay: function ()
    {
        return this._delay;
    },

    /**
     * Waits for the specified delay, in milliseconds, then starts playback of the requested animation.
     *
     * @method Phaser.GameObjects.Components.Animation#delayedPlay
     * @since 3.0.0
     *
     * @param {integer} delay - The delay, in milliseconds, to wait before starting the animation playing.
     * @param {string} key - The key of the animation to play.
     * @param {integer} [startFrame=0] - The frame of the animation to start from.
     *
     * @return {Phaser.GameObjects.GameObject} The Game Object that owns this Animation Component.
     */
    delayedPlay: function (delay, key, startFrame)
    {
        this.play(key, true, startFrame);

        this.nextTick += delay;

        return this.parent;
    },

    /**
     * Returns the key of the animation currently loaded into this component.
     *
     * @method Phaser.GameObjects.Components.Animation#getCurrentKey
     * @since 3.0.0
     *
     * @return {string} The key of the Animation loaded into this component.
     */
    getCurrentKey: function ()
    {
        if (this.currentAnim)
        {
            return this.currentAnim.key;
        }
    },

    /**
     * Internal method used to load an animation into this component.
     *
     * @method Phaser.GameObjects.Components.Animation#load
     * @protected
     * @since 3.0.0
     *
     * @param {string} key - [description]
     * @param {integer} [startFrame=0] - [description]
     *
     * @return {Phaser.GameObjects.GameObject} The Game Object that owns this Animation Component.
     */
    load: function (key, startFrame)
    {
        if (startFrame === undefined) { startFrame = 0; }

        if (this.isPlaying)
        {
            this.stop();
        }

        //  Load the new animation in
        this.animationManager.load(this, key, startFrame);

        return this.parent;
    },

    /**
     * Pause the current animation and set the `isPlaying` property to `false`.
     * You can optionally pause it at a specific frame.
     *
     * @method Phaser.GameObjects.Components.Animation#pause
     * @since 3.0.0
     *
     * @param {Phaser.Animations.AnimationFrame} [atFrame] - An optional frame to set after pausing the animation.
     *
     * @return {Phaser.GameObjects.GameObject} The Game Object that owns this Animation Component.
     */
    pause: function (atFrame)
    {
        if (!this._paused)
        {
            this._paused = true;
            this._wasPlaying = this.isPlaying;
            this.isPlaying = false;
        }

        if (atFrame !== undefined)
        {
            this.updateFrame(atFrame);
        }

        return this.parent;
    },

    /**
     * Resumes playback of a paused animation and sets the `isPlaying` property to `true`.
     * You can optionally tell it to start playback from a specific frame.
     *
     * @method Phaser.GameObjects.Components.Animation#resume
     * @since 3.0.0
     *
     * @param {Phaser.Animations.AnimationFrame} [fromFrame] - An optional frame to set before restarting playback.
     *
     * @return {Phaser.GameObjects.GameObject} The Game Object that owns this Animation Component.
     */
    resume: function (fromFrame)
    {
        if (this._paused)
        {
            this._paused = false;
            this.isPlaying = this._wasPlaying;
        }

        if (fromFrame !== undefined)
        {
            this.updateFrame(fromFrame);
        }

        return this.parent;
    },

    /**
     * `true` if the current animation is paused, otherwise `false`.
     *
     * @name Phaser.GameObjects.Components.Animation#isPaused
     * @readOnly
     * @type {boolean}
     * @since 3.4.0
     */
    isPaused: {

        get: function ()
        {
            return this._paused;
        }

    },

    /**
     * Plays an Animation on the Game Object that owns this Animation Component.
     *
     * @method Phaser.GameObjects.Components.Animation#play
     * @fires Phaser.GameObjects.Components.Animation#onStartEvent
     * @since 3.0.0
     *
     * @param {string} key - The string-based key of the animation to play, as defined previously in the Animation Manager.
     * @param {boolean} [ignoreIfPlaying=false] - If an animation is already playing then ignore this call.
     * @param {integer} [startFrame=0] - Optionally start the animation playing from this frame index.
     *
     * @return {Phaser.GameObjects.GameObject} The Game Object that owns this Animation Component.
     */
    play: function (key, ignoreIfPlaying, startFrame)
    {
        if (ignoreIfPlaying === undefined) { ignoreIfPlaying = false; }
        if (startFrame === undefined) { startFrame = 0; }

        if (ignoreIfPlaying && this.isPlaying && this.currentAnim.key === key)
        {
            return this.parent;
        }

        this.load(key, startFrame);

        var anim = this.currentAnim;
        var gameObject = this.parent;

        //  Should give us 9,007,199,254,740,991 safe repeats
        this.repeatCounter = (this._repeat === -1) ? Number.MAX_VALUE : this._repeat;

        anim.getFirstTick(this);

        this.forward = true;
        this.isPlaying = true;
        this.pendingRepeat = false;

        if (anim.showOnStart)
        {
            gameObject.visible = true;
        }

        gameObject.emit('animationstart', this.currentAnim, this.currentFrame);

        return gameObject;
    },

    /**
     * Returns a value between 0 and 1 indicating how far this animation is through, ignoring repeats and yoyos.
     * If the animation has a non-zero repeat defined, `getProgress` and `getTotalProgress` will be different
     * because `getProgress` doesn't include any repeats or repeat delays, whereas `getTotalProgress` does.
     *
     * @method Phaser.GameObjects.Components.Animation#getProgress
     * @since 3.4.0
     *
     * @return {float} The progress of the current animation, between 0 and 1.
     */
    getProgress: function ()
    {
        var p = this.currentFrame.progress;

        if (!this.forward)
        {
            p = 1 - p;
        }

        return p;
    },

    /**
     * Takes a value between 0 and 1 and uses it to set how far this animation is through playback.
     * Does not factor in repeats or yoyos, but does handle playing forwards or backwards.
     *
     * @method Phaser.GameObjects.Components.Animation#setProgress
     * @since 3.4.0
     *
     * @param {float} [value=0] - [description]
     *
     * @return {Phaser.GameObjects.GameObject} The Game Object that owns this Animation Component.
     */
    setProgress: function (value)
    {
        if (!this.forward)
        {
            value = 1 - value;
        }

        this.setCurrentFrame(this.animationManager.getFrameByProgress(value));

        return this.parent;
    },

    /**
     * [description]
     *
     * @method Phaser.GameObjects.Components.Animation#remove
     * @since 3.0.0
     *
     * @param {Phaser.Animations.Animation} [event] - [description]
     */
    remove: function (event)
    {
        if (event === undefined) { event = this.currentAnim; }

        if (this.isPlaying && event.key === this.currentAnim.key)
        {
            this.stop();

            this.setCurrentFrame(this.currentAnim.frames[0]);
        }
    },

    /**
     * Gets the number of times that the animation will repeat
     * after its first iteration. For example, if returns 1, the animation will
     * play a total of twice (the initial play plus 1 repeat).
     * A value of -1 means the animation will repeat indefinitely.
     *
     * @method Phaser.GameObjects.Components.Animation#getRepeat
     * @since 3.4.0
     *
     * @return {integer} The number of times that the animation will repeat.
     */
    getRepeat: function ()
    {
        return this._repeat;
    },

    /**
     * Sets the number of times that the animation should repeat
     * after its first iteration. For example, if repeat is 1, the animation will
     * play a total of twice (the initial play plus 1 repeat).
     * To repeat indefinitely, use -1. repeat should always be an integer.
     *
     * @method Phaser.GameObjects.Components.Animation#setRepeat
     * @since 3.4.0
     *
     * @param {integer} value - [description]
     *
     * @return {Phaser.GameObjects.GameObject} The Game Object that owns this Animation Component.
     */
    setRepeat: function (value)
    {
        this._repeat = value;

        this.repeatCounter = 0;

        return this.parent;
    },

    /**
     * Gets the amount of delay between repeats, if any.
     *
     * @method Phaser.GameObjects.Components.Animation#getRepeatDelay
     * @since 3.4.0
     *
     * @return {number} The delay between repeats.
     */
    getRepeatDelay: function ()
    {
        return this._repeatDelay;
    },

    /**
     * Sets the amount of time in seconds between repeats.
     * For example, if `repeat` is 2 and `repeatDelay` is 10, the animation will play initially,
     * then wait for 10 seconds before repeating, then play again, then wait another 10 seconds
     * before doing its final repeat.
     *
     * @method Phaser.GameObjects.Components.Animation#setRepeatDelay
     * @since 3.4.0
     *
     * @param {number} value - The delay to wait between repeats, in seconds.
     *
     * @return {Phaser.GameObjects.GameObject} The Game Object that owns this Animation Component.
     */
    setRepeatDelay: function (value)
    {
        this._repeatDelay = value;

        return this.parent;
    },

    /**
     * Restarts the current animation from its beginning, optionally including its delay value.
     *
     * @method Phaser.GameObjects.Components.Animation#restart
     * @since 3.0.0
     *
     * @param {boolean} [includeDelay=false] - [description]
     *
     * @return {Phaser.GameObjects.GameObject} The Game Object that owns this Animation Component.
     */
    restart: function (includeDelay)
    {
        if (includeDelay === undefined) { includeDelay = false; }

        this.currentAnim.getFirstTick(this, includeDelay);

        this.forward = true;
        this.isPlaying = true;
        this.pendingRepeat = false;
        this._paused = false;

        //  Set frame
        this.updateFrame(this.currentAnim.frames[0]);

        return this.parent;
    },

    /**
     * Immediately stops the current animation from playing and dispatches the `animationcomplete` event.
     *
     * @method Phaser.GameObjects.Components.Animation#stop
     * @fires Phaser.GameObjects.Components.Animation#onCompleteEvent
     * @since 3.0.0
     *
     * @return {Phaser.GameObjects.GameObject} The Game Object that owns this Animation Component.
     */
    stop: function ()
    {
        this._pendingStop = 0;

        this.isPlaying = false;

        var gameObject = this.parent;

        gameObject.emit('animationcomplete', this.currentAnim, this.currentFrame);

        return gameObject;
    },

    /**
     * Stops the current animation from playing after the specified time delay, given in milliseconds.
     *
     * @method Phaser.GameObjects.Components.Animation#stopAfterDelay
     * @fires Phaser.GameObjects.Components.Animation#onCompleteEvent
     * @since 3.4.0
     *
<<<<<<< HEAD
     * @param {integer} delay - The number of miliseconds to wait before stopping this animation.
=======
     * @param {integer} delay - The number of milliseconds to wait before stopping this animation.
>>>>>>> ccb2ed5f
     *
     * @return {Phaser.GameObjects.GameObject} The Game Object that owns this Animation Component.
     */
    stopAfterDelay: function (delay)
    {
        this._pendingStop = 1;
        this._pendingStopValue = delay;

        return this.parent;
    },

    /**
     * Stops the current animation from playing when it next repeats.
     *
     * @method Phaser.GameObjects.Components.Animation#stopOnRepeat
     * @fires Phaser.GameObjects.Components.Animation#onCompleteEvent
     * @since 3.4.0
     *
     * @return {Phaser.GameObjects.GameObject} The Game Object that owns this Animation Component.
     */
    stopOnRepeat: function ()
    {
        this._pendingStop = 2;

        return this.parent;
    },

    /**
     * Stops the current animation from playing when it next sets the given frame.
     * If this frame doesn't exist within the animation it will not stop it from playing.
     *
     * @method Phaser.GameObjects.Components.Animation#stopOnFrame
     * @fires Phaser.GameObjects.Components.Animation#onCompleteEvent
     * @since 3.4.0
     *
     * @param {Phaser.Animations.AnimationFrame} delay - The frame to check before stopping this animation.
     *
     * @return {Phaser.GameObjects.GameObject} The Game Object that owns this Animation Component.
     */
    stopOnFrame: function (frame)
    {
        this._pendingStop = 3;
        this._pendingStopValue = frame;

        return this.parent;
    },

    /**
     * Sets the Time Scale factor, allowing you to make the animation go go faster or slower than default.
     * Where 1 = normal speed (the default), 0.5 = half speed, 2 = double speed, etc.
     *
     * @method Phaser.GameObjects.Components.Animation#setTimeScale
     * @since 3.4.0
     *
     * @param {number} [value=1] - The time scale factor, where 1 is no change, 0.5 is half speed, etc.
     *
     * @return {Phaser.GameObjects.GameObject} The Game Object that owns this Animation Component.
     */
    setTimeScale: function (value)
    {
        if (value === undefined) { value = 1; }

        this._timeScale = value;

        return this.parent;
    },

    /**
     * Gets the Time Scale factor.
     *
     * @method Phaser.GameObjects.Components.Animation#getTimeScale
     * @since 3.4.0
     *
     * @return {number} The Time Scale value.
     */
    getTimeScale: function ()
    {
        return this._timeScale;
    },

    /**
     * Returns the total number of frames in this animation.
     *
     * @method Phaser.GameObjects.Components.Animation#getTotalFrames
     * @since 3.4.0
     *
     * @return {integer} The total number of frames in this animation.
     */
    getTotalFrames: function ()
    {
        return this.currentAnim.frames.length;
    },

    /**
     * The internal update loop for the Animation Component.
     *
     * @method Phaser.GameObjects.Components.Animation#update
     * @since 3.0.0
     *
     * @param {number} timestamp - [description]
     * @param {number} delta - The delta time, in ms, elapsed since the last frame.
     */
    update: function (timestamp, delta)
    {
<<<<<<< HEAD
        if (this.currentAnim && (this.isPlaying || !this.currentAnim.paused))
=======
        if (!this.currentAnim || !this.isPlaying || this.currentAnim.paused)
>>>>>>> ccb2ed5f
        {
            this.accumulator += delta * this._timeScale;

            if (this._pendingStop === 1)
            {
                this._pendingStopValue -= delta;

<<<<<<< HEAD
                if (this._pendingStopValue <= 0)
                {
                    return this.currentAnim.completeAnimation(this);
                }
            }

            if (this.accumulator >= this.nextTick)
            {
                this.currentAnim.setFrame(this);
            }
=======
        if (this._pendingStop === 1)
        {
            this._pendingStopValue -= delta;

            if (this._pendingStopValue <= 0)
            {
                return this.currentAnim.completeAnimation(this);
            }
        }

        if (this.accumulator >= this.nextTick)
        {
            this.currentAnim.setFrame(this);
>>>>>>> ccb2ed5f
        }
    },

    /**
     * Sets the given Animation Frame as being the current frame
     * and applies it to the parent Game Object, adjusting its size and origin as needed.
     *
     * @method Phaser.GameObjects.Components.Animation#setCurrentFrame
     * @since 3.4.0
     *
     * @param {Phaser.Animations.AnimationFrame} animationFrame - The Animation Frame to set as being current.
     *
     * @return {Phaser.GameObjects.GameObject} The Game Object this Animation Component belongs to.
     */
    setCurrentFrame: function (animationFrame)
    {
        var gameObject = this.parent;

        this.currentFrame = animationFrame;

        gameObject.texture = animationFrame.frame.texture;
        gameObject.frame = animationFrame.frame;

        gameObject.setSizeToFrame();

        if (animationFrame.frame.customPivot)
        {
            gameObject.setOrigin(animationFrame.frame.pivotX, animationFrame.frame.pivotY);
        }
        else
        {
            gameObject.updateDisplayOrigin();
        }

        return gameObject;
    },

    /**
     * Internal frame change handler.
     *
     * @method Phaser.GameObjects.Components.Animation#updateFrame
     * @fires Phaser.GameObjects.Components.Animation#onUpdateEvent
     * @private
     * @since 3.0.0
     *
     * @param {Phaser.Animations.AnimationFrame} animationFrame - [description]
     */
    updateFrame: function (animationFrame)
    {
        var gameObject = this.setCurrentFrame(animationFrame);

        if (this.isPlaying)
        {
            if (animationFrame.setAlpha)
            {
                gameObject.alpha = animationFrame.alpha;
            }

            var anim = this.currentAnim;

            gameObject.emit('animationupdate', anim, animationFrame);

            if (this._pendingStop === 3 && this._pendingStopValue === animationFrame)
            {
                this.currentAnim.completeAnimation(this);
            }
        }
    },

    /**
     * Sets if the current Animation will yoyo when it reaches the end.
     * A yoyo'ing animation will play through consecutively, and then reverse-play back to the start again.
     *
     * @method Phaser.GameObjects.Components.Animation#setYoyo
     * @since 3.4.0
     *
     * @param {boolean} [value=false] - `true` if the animation should yoyo, `false` to not.
     *
     * @return {Phaser.GameObjects.GameObject} The Game Object this Animation Component belongs to.
     */
    setYoyo: function (value)
    {
        if (value === undefined) { value = false; }

        this._yoyo = value;

        return this.parent;
    },

    /**
     * Gets if the current Animation will yoyo when it reaches the end.
     * A yoyo'ing animation will play through consecutively, and then reverse-play back to the start again.
     *
     * @method Phaser.GameObjects.Components.Animation#getYoyo
     * @since 3.4.0
     *
     * @return {boolean} `true` if the animation is set to yoyo, `false` if not.
     */
    getYoyo: function ()
    {
        return this._yoyo;
    },

    /**
     * [description]
     *
     * @method Phaser.GameObjects.Components.Animation#destroy
     * @since 3.0.0
     */
    destroy: function ()
    {
        this.animationManager.off('remove', this.remove, this);

        this.animationManager = null;
        this.parent = null;

        this.currentAnim = null;
        this.currentFrame = null;
    }

});

module.exports = Animation;<|MERGE_RESOLUTION|>--- conflicted
+++ resolved
@@ -712,11 +712,7 @@
      * @fires Phaser.GameObjects.Components.Animation#onCompleteEvent
      * @since 3.4.0
      *
-<<<<<<< HEAD
-     * @param {integer} delay - The number of miliseconds to wait before stopping this animation.
-=======
      * @param {integer} delay - The number of milliseconds to wait before stopping this animation.
->>>>>>> ccb2ed5f
      *
      * @return {Phaser.GameObjects.GameObject} The Game Object that owns this Animation Component.
      */
@@ -821,30 +817,13 @@
      */
     update: function (timestamp, delta)
     {
-<<<<<<< HEAD
-        if (this.currentAnim && (this.isPlaying || !this.currentAnim.paused))
-=======
         if (!this.currentAnim || !this.isPlaying || this.currentAnim.paused)
->>>>>>> ccb2ed5f
-        {
-            this.accumulator += delta * this._timeScale;
-
-            if (this._pendingStop === 1)
-            {
-                this._pendingStopValue -= delta;
-
-<<<<<<< HEAD
-                if (this._pendingStopValue <= 0)
-                {
-                    return this.currentAnim.completeAnimation(this);
-                }
-            }
-
-            if (this.accumulator >= this.nextTick)
-            {
-                this.currentAnim.setFrame(this);
-            }
-=======
+        {
+            return;
+        }
+
+        this.accumulator += delta * this._timeScale;
+
         if (this._pendingStop === 1)
         {
             this._pendingStopValue -= delta;
@@ -858,7 +837,6 @@
         if (this.accumulator >= this.nextTick)
         {
             this.currentAnim.setFrame(this);
->>>>>>> ccb2ed5f
         }
     },
 
