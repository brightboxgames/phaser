/**
 * @author       Richard Davey <rich@phaser.io>
 * @copyright    2013-2024 Phaser Studio Inc.
 * @license      {@link https://opensource.org/licenses/MIT|MIT License}
 */

var AddToDOM = require('../../dom/AddToDOM');
var CanvasPool = require('../../display/canvas/CanvasPool');
var Class = require('../../utils/Class');
var Components = require('../components');
var GameObject = require('../GameObject');
var GetTextSize = require('./GetTextSize');
var GetValue = require('../../utils/object/GetValue');
var RemoveFromDOM = require('../../dom/RemoveFromDOM');
var TextRender = require('./TextRender');
var TextStyle = require('./TextStyle');
var UUID = require('../../utils/string/UUID');

/**
 * @classdesc
 * A Text Game Object.
 *
 * Text objects work by creating their own internal hidden Canvas and then renders text to it using
 * the standard Canvas `fillText` API. It then creates a texture from this canvas which is rendered
 * to your game during the render pass.
 *
 * Because it uses the Canvas API you can take advantage of all the features this offers, such as
 * applying gradient fills to the text, or strokes, shadows and more. You can also use custom fonts
 * loaded externally, such as Google or TypeKit Web fonts.
 *
 * **Important:** The font name must be quoted if it contains certain combinations of digits or
 * special characters, either when creating the Text object, or when setting the font via `setFont`
 * or `setFontFamily`, e.g.:
 *
 * ```javascript
 * this.add.text(0, 0, 'Hello World', { fontFamily: 'Georgia, "Goudy Bookletter 1911", Times, serif' });
 * ```
 *
 * ```javascript
 * this.add.text(0, 0, 'Hello World', { font: '"Press Start 2P"' });
 * ```
 *
 * You can only display fonts that are currently loaded and available to the browser: therefore fonts must
 * be pre-loaded. Phaser does not do this for you, so you will require the use of a 3rd party font loader,
 * or have the fonts ready available in the CSS on the page in which your Phaser game resides.
 *
 * See {@link http://www.jordanm.co.uk/tinytype this compatibility table} for the available default fonts
 * across mobile browsers.
 *
 * A note on performance: Every time the contents of a Text object changes, i.e. changing the text being
 * displayed, or the style of the text, it needs to remake the Text canvas, and if on WebGL, re-upload the
 * new texture to the GPU. This can be an expensive operation if used often, or with large quantities of
 * Text objects in your game. If you run into performance issues you would be better off using Bitmap Text
 * instead, as it benefits from batching and avoids expensive Canvas API calls.
 *
 * @class Text
 * @extends Phaser.GameObjects.GameObject
 * @memberof Phaser.GameObjects
 * @constructor
 * @since 3.0.0
 *
 * @extends Phaser.GameObjects.Components.Alpha
 * @extends Phaser.GameObjects.Components.BlendMode
 * @extends Phaser.GameObjects.Components.ComputedSize
 * @extends Phaser.GameObjects.Components.Crop
 * @extends Phaser.GameObjects.Components.Depth
 * @extends Phaser.GameObjects.Components.Flip
 * @extends Phaser.GameObjects.Components.GetBounds
 * @extends Phaser.GameObjects.Components.Mask
 * @extends Phaser.GameObjects.Components.Origin
 * @extends Phaser.GameObjects.Components.Pipeline
 * @extends Phaser.GameObjects.Components.PostPipeline
 * @extends Phaser.GameObjects.Components.ScrollFactor
 * @extends Phaser.GameObjects.Components.Tint
 * @extends Phaser.GameObjects.Components.Transform
 * @extends Phaser.GameObjects.Components.Visible
 *
 * @param {Phaser.Scene} scene - The Scene to which this Game Object belongs. A Game Object can only belong to one Scene at a time.
 * @param {number} x - The horizontal position of this Game Object in the world.
 * @param {number} y - The vertical position of this Game Object in the world.
 * @param {(string|string[])} text - The text this Text object will display.
 * @param {Phaser.Types.GameObjects.Text.TextStyle} style - The text style configuration object.
 *
 * @see https://developer.mozilla.org/en-US/docs/Web/CSS/font-family#Valid_family_names
 */
var Text = new Class({

    Extends: GameObject,

    Mixins: [
        Components.Alpha,
        Components.BlendMode,
        Components.ComputedSize,
        Components.Crop,
        Components.Depth,
        Components.Flip,
        Components.GetBounds,
        Components.Mask,
        Components.Origin,
        Components.Pipeline,
        Components.PostPipeline,
        Components.ScrollFactor,
        Components.Tint,
        Components.Transform,
        Components.Visible,
        TextRender
    ],

    initialize:

    function Text (scene, x, y, text, style)
    {
        if (x === undefined) { x = 0; }
        if (y === undefined) { y = 0; }

        GameObject.call(this, scene, 'Text');

        /**
         * The renderer in use by this Text object.
         *
         * @name Phaser.GameObjects.Text#renderer
         * @type {(Phaser.Renderer.Canvas.CanvasRenderer|Phaser.Renderer.WebGL.WebGLRenderer)}
         * @since 3.12.0
         */
        this.renderer = scene.sys.renderer;

        this.setPosition(x, y);
        this.setOrigin(0, 0);
        this.initPipeline();
        this.initPostPipeline(true);

        /**
         * The canvas element that the text is rendered to.
         *
         * @name Phaser.GameObjects.Text#canvas
         * @type {HTMLCanvasElement}
         * @since 3.0.0
         */
        this.canvas = CanvasPool.create(this);

        /**
         * The context of the canvas element that the text is rendered to.
         *
         * @name Phaser.GameObjects.Text#context
         * @type {CanvasRenderingContext2D}
         * @since 3.0.0
         */
        this.context;

        /**
         * The Text Style object.
         *
         * Manages the style of this Text object.
         *
         * @name Phaser.GameObjects.Text#style
         * @type {Phaser.GameObjects.TextStyle}
         * @since 3.0.0
         */
        this.style = new TextStyle(this, style);

        /**
         * Whether to automatically round line positions.
         *
         * @name Phaser.GameObjects.Text#autoRound
         * @type {boolean}
         * @default true
         * @since 3.0.0
         */
        this.autoRound = true;

        /**
         * The Regular Expression that is used to split the text up into lines, in
         * multi-line text. By default this is `/(?:\r\n|\r|\n)/`.
         * You can change this RegExp to be anything else that you may need.
         *
         * @name Phaser.GameObjects.Text#splitRegExp
         * @type {object}
         * @since 3.0.0
         */
        this.splitRegExp = /(?:\r\n|\r|\n)/;

        /**
         * The text to display.
         *
         * @name Phaser.GameObjects.Text#_text
         * @type {string}
         * @private
         * @since 3.12.0
         */
        this._text = undefined;

        /**
         * Specify a padding value which is added to the line width and height when calculating the Text size.
         * Allows you to add extra spacing if the browser is unable to accurately determine the true font dimensions.
         *
         * @name Phaser.GameObjects.Text#padding
         * @type {Phaser.Types.GameObjects.Text.TextPadding}
         * @since 3.0.0
         */
        this.padding = { left: 0, right: 0, top: 0, bottom: 0 };

        /**
         * The width of this Text object.
         *
         * @name Phaser.GameObjects.Text#width
         * @type {number}
         * @default 1
         * @since 3.0.0
         */
        this.width = 1;

        /**
         * The height of this Text object.
         *
         * @name Phaser.GameObjects.Text#height
         * @type {number}
         * @default 1
         * @since 3.0.0
         */
        this.height = 1;

        /**
         * The line spacing value.
         * This value is added to the font height to calculate the overall line height.
         * Only has an effect if this Text object contains multiple lines of text.
         *
         * If you update this property directly, instead of using the `setLineSpacing` method, then
         * be sure to call `updateText` after, or you won't see the change reflected in the Text object.
         *
         * @name Phaser.GameObjects.Text#lineSpacing
         * @type {number}
         * @since 3.13.0
         */
        this.lineSpacing = 0;

        /**
         * Adds / Removes spacing between characters.
         * Can be a negative or positive number.
         *
         * If you update this property directly, instead of using the `setLetterSpacing` method, then
         * be sure to call `updateText` after, or you won't see the change reflected in the Text object.
         *
         * @name Phaser.GameObjects.Text#letterSpacing
         * @type {number}
         * @since 3.60.0
         */
        this.letterSpacing = 0;

        //  If resolution wasn't set, force it to 1
        if (this.style.resolution === 0)
        {
            this.style.resolution = 1;
        }

        /**
         * The internal crop data object, as used by `setCrop` and passed to the `Frame.setCropUVs` method.
         *
         * @name Phaser.GameObjects.Text#_crop
         * @type {object}
         * @private
         * @since 3.12.0
         */
        this._crop = this.resetCropObject();

        /**
         * The internal unique key to refer to the texture in the TextureManager.
         *
         * @name Phaser.GameObjects.Text#_textureKey
         * @type {string}
         * @private
         * @since 3.80.0
         */
        this._textureKey = UUID();

        //  Create a Texture for this Text object
        this.texture = scene.sys.textures.addCanvas(this._textureKey, this.canvas);

        //  Set the context to be the CanvasTexture context
        this.context = this.texture.context;

        //  Get the frame
        this.frame = this.texture.get();

        //  Set the resolution
        this.frame.source.resolution = this.style.resolution;

        if (this.renderer && this.renderer.gl)
        {
            //  Clear the default 1x1 glTexture, as we override it later
            this.renderer.deleteTexture(this.frame.source.glTexture);

            this.frame.source.glTexture = null;
        }

        this.initRTL();

        this.setText(text);

        if (style && style.padding)
        {
            this.setPadding(style.padding);
        }

        if (style && style.lineSpacing)
        {
            this.setLineSpacing(style.lineSpacing);
        }
    },

    /**
     * Initialize right to left text.
     *
     * @method Phaser.GameObjects.Text#initRTL
     * @since 3.0.0
     */
    initRTL: function ()
    {
        if (!this.style.rtl)
        {
            return;
        }

        //  Here is where the crazy starts.
        //
        //  Due to browser implementation issues, you cannot fillText BiDi text to a canvas
        //  that is not part of the DOM. It just completely ignores the direction property.

        this.canvas.dir = 'rtl';

        //  Experimental atm, but one day ...
        this.context.direction = 'rtl';

        //  Add it to the DOM, but hidden within the parent canvas.
        this.canvas.style.display = 'none';

        AddToDOM(this.canvas, this.scene.sys.canvas);

        //  And finally we set the x origin
        this.originX = 1;
    },

    /**
     * Greedy wrapping algorithm that will wrap words as the line grows longer than its horizontal
     * bounds.
     *
     * @method Phaser.GameObjects.Text#runWordWrap
     * @since 3.0.0
     *
     * @param {string} text - The text to perform word wrap detection against.
     *
     * @return {string} The text after wrapping has been applied.
     */
    runWordWrap: function (text)
    {
        var style = this.style;

        if (style.wordWrapCallback)
        {
            var wrappedLines = style.wordWrapCallback.call(style.wordWrapCallbackScope, text, this);

            if (Array.isArray(wrappedLines))
            {
                wrappedLines = wrappedLines.join('\n');
            }

            return wrappedLines;
        }
        else if (style.wordWrapWidth)
        {
            if (style.wordWrapUseAdvanced)
            {
                return this.advancedWordWrap(text, this.context, this.style.wordWrapWidth);
            }
            else
            {
                return this.basicWordWrap(text, this.context, this.style.wordWrapWidth);
            }
        }
        else
        {
            return text;
        }
    },

    /**
     * Advanced wrapping algorithm that will wrap words as the line grows longer than its horizontal
     * bounds. Consecutive spaces will be collapsed and replaced with a single space. Lines will be
     * trimmed of white space before processing. Throws an error if wordWrapWidth is less than a
     * single character.
     *
     * @method Phaser.GameObjects.Text#advancedWordWrap
     * @since 3.0.0
     *
     * @param {string} text - The text to perform word wrap detection against.
     * @param {CanvasRenderingContext2D} context - The Canvas Rendering Context.
     * @param {number} wordWrapWidth - The word wrap width.
     *
     * @return {string} The wrapped text.
     */
    advancedWordWrap: function (text, context, wordWrapWidth)
    {
        var output = '';

        // Condense consecutive spaces and split into lines
        var lines = text
            .replace(/ +/gi, ' ')
            .split(this.splitRegExp);

        var linesCount = lines.length;

        for (var i = 0; i < linesCount; i++)
        {
            var line = lines[i];
            var out = '';

            // Trim whitespace
            line = line.replace(/^ *|\s*$/gi, '');

            // If entire line is less than wordWrapWidth append the entire line and exit early
            var lineWidth = context.measureText(line).width;

            if (lineWidth < wordWrapWidth)
            {
                output += line + '\n';
                continue;
            }

            // Otherwise, calculate new lines
            var currentLineWidth = wordWrapWidth;

            // Split into words
            var words = line.split(' ');

            for (var j = 0; j < words.length; j++)
            {
                var word = words[j];
                var wordWithSpace = word + ' ';
                var wordWidth = context.measureText(wordWithSpace).width;

                if (wordWidth > currentLineWidth)
                {
                    // Break word
                    if (j === 0)
                    {
                        // Shave off letters from word until it's small enough
                        var newWord = wordWithSpace;

                        while (newWord.length)
                        {
                            newWord = newWord.slice(0, -1);
                            wordWidth = context.measureText(newWord).width;

                            if (wordWidth <= currentLineWidth)
                            {
                                break;
                            }
                        }

                        // If wordWrapWidth is too small for even a single letter, shame user
                        // failure with a fatal error
                        if (!newWord.length)
                        {
                            throw new Error('wordWrapWidth < a single character');
                        }

                        // Replace current word in array with remainder
                        var secondPart = word.substr(newWord.length);

                        words[j] = secondPart;

                        // Append first piece to output
                        out += newWord;
                    }

                    // If existing word length is 0, don't include it
                    var offset = (words[j].length) ? j : j + 1;

                    // Collapse rest of sentence and remove any trailing white space
                    var remainder = words.slice(offset).join(' ').replace(/[ \n]*$/gi, '');

                    // Prepend remainder to next line
                    lines.splice(i + 1, 0, remainder);

                    linesCount = lines.length;

                    break; // Processing on this line

                    // Append word with space to output
                }
                else
                {
                    out += wordWithSpace;
                    currentLineWidth -= wordWidth;
                }
            }

            // Append processed line to output
            output += out.replace(/[ \n]*$/gi, '') + '\n';
        }

        // Trim the end of the string
        output = output.replace(/[\s|\n]*$/gi, '');

        return output;
    },

    /**
     * Greedy wrapping algorithm that will wrap words as the line grows longer than its horizontal
     * bounds. Spaces are not collapsed and whitespace is not trimmed.
     *
     * @method Phaser.GameObjects.Text#basicWordWrap
     * @since 3.0.0
     *
     * @param {string} text - The text to perform word wrap detection against.
     * @param {CanvasRenderingContext2D} context - The Canvas Rendering Context.
     * @param {number} wordWrapWidth - The word wrap width.
     *
     * @return {string} The wrapped text.
     */
    basicWordWrap: function (text, context, wordWrapWidth)
    {
        var result = '';
        var lines = text.split(this.splitRegExp);
        var lastLineIndex = lines.length - 1;
        var whiteSpaceWidth = context.measureText(' ').width;

        for (var i = 0; i <= lastLineIndex; i++)
        {
            var spaceLeft = wordWrapWidth;
            var words = lines[i].split(' ');
            var lastWordIndex = words.length - 1;

            for (var j = 0; j <= lastWordIndex; j++)
            {
                var word = words[j];
                var wordWidth = context.measureText(word).width;
                var wordWidthWithSpace = wordWidth;

                if (j < lastWordIndex)
                {
                    wordWidthWithSpace += whiteSpaceWidth;
                }

                if (wordWidthWithSpace > spaceLeft)
                {
                    // Skip printing the newline if it's the first word of the line that is greater
                    // than the word wrap width.
                    if (j > 0)
                    {
                        result += '\n';
                        spaceLeft = wordWrapWidth;
                    }
                }

                result += word;

                if (j < lastWordIndex)
                {
                    result += ' ';
                    spaceLeft -= wordWidthWithSpace;
                }
                else
                {
                    spaceLeft -= wordWidth;
                }
            }

            if (i < lastLineIndex)
            {
                result += '\n';
            }
        }

        return result;
    },

    /**
     * Runs the given text through this Text objects word wrapping and returns the results as an
     * array, where each element of the array corresponds to a wrapped line of text.
     *
     * @method Phaser.GameObjects.Text#getWrappedText
     * @since 3.0.0
     *
     * @param {string} [text] - The text for which the wrapping will be calculated. If unspecified, the Text objects current text will be used.
     *
     * @return {string[]} An array of strings with the pieces of wrapped text.
     */
    getWrappedText: function (text)
    {
        if (text === undefined) { text = this._text; }

        this.style.syncFont(this.canvas, this.context);

        var wrappedLines = this.runWordWrap(text);

        return wrappedLines.split(this.splitRegExp);
    },

    /**
     * Set the text to display.
     *
     * An array of strings will be joined with `\n` line breaks.
     *
     * @method Phaser.GameObjects.Text#setText
     * @since 3.0.0
     *
     * @param {(string|string[])} value - The string, or array of strings, to be set as the content of this Text object.
     *
     * @return {this} This Text object.
     */
    setText: function (value)
    {
        if (!value && value !== 0)
        {
            value = '';
        }

        if (Array.isArray(value))
        {
            value = value.join('\n');
        }

        if (value !== this._text)
        {
            this._text = value.toString();

            this.updateText();
        }

        return this;
    },

    /**
     * Appends the given text to the content already being displayed by this Text object.
     *
     * An array of strings will be joined with `\n` line breaks.
     *
     * @method Phaser.GameObjects.Text#appendText
     * @since 3.60.0
     *
     * @param {(string|string[])} value - The string, or array of strings, to be appended to the existing content of this Text object.
     * @param {boolean} [addCR=true] - Insert a carriage-return before the string value.
     *
     * @return {this} This Text object.
     */
    appendText: function (value, addCR)
    {
        if (addCR === undefined) { addCR = true; }

        if (!value && value !== 0)
        {
            value = '';
        }

        if (Array.isArray(value))
        {
            value = value.join('\n');
        }

        value = value.toString();

        var newText = this._text.concat((addCR) ? '\n' + value : value);

        if (newText !== this._text)
        {
            this._text = newText;

            this.updateText();
        }

        return this;
    },

    /**
     * Set the text style.
     *
     * @example
     * text.setStyle({
     *     fontSize: '64px',
     *     fontFamily: 'Arial',
     *     color: '#ffffff',
     *     align: 'center',
     *     backgroundColor: '#ff00ff'
     * });
     *
     * @method Phaser.GameObjects.Text#setStyle
     * @since 3.0.0
     *
     * @param {object} style - The style settings to set.
     *
     * @return {this} This Text object.
     */
    setStyle: function (style)
    {
        return this.style.setStyle(style);
    },

    /**
     * Set the font.
     *
     * If a string is given, the font family is set.
     *
     * If an object is given, the `fontFamily`, `fontSize` and `fontStyle`
     * properties of that object are set.
     *
     * **Important:** The font name must be quoted if it contains certain combinations of digits or
     * special characters:
     *
     * ```javascript
     * Text.setFont('"Press Start 2P"');
     * ```
     *
     * Equally, if you wish to provide a list of fallback fonts, then you should ensure they are all
     * quoted properly, too:
     *
     * ```javascript
     * Text.setFont('Georgia, "Goudy Bookletter 1911", Times, serif');
     * ```
     *
     * @method Phaser.GameObjects.Text#setFont
     * @since 3.0.0
     *
     * @param {string} font - The font family or font settings to set.
     *
     * @return {this} This Text object.
     *
     * @see https://developer.mozilla.org/en-US/docs/Web/CSS/font-family#Valid_family_names
     */
    setFont: function (font)
    {
        return this.style.setFont(font);
    },

    /**
     * Set the font family.
     *
     * **Important:** The font name must be quoted if it contains certain combinations of digits or
     * special characters:
     *
     * ```javascript
     * Text.setFont('"Press Start 2P"');
     * ```
     *
     * Equally, if you wish to provide a list of fallback fonts, then you should ensure they are all
     * quoted properly, too:
     *
     * ```javascript
     * Text.setFont('Georgia, "Goudy Bookletter 1911", Times, serif');
     * ```
     *
     * @method Phaser.GameObjects.Text#setFontFamily
     * @since 3.0.0
     *
     * @param {string} family - The font family.
     *
     * @return {this} This Text object.
     *
     * @see https://developer.mozilla.org/en-US/docs/Web/CSS/font-family#Valid_family_names
     */
    setFontFamily: function (family)
    {
        return this.style.setFontFamily(family);
    },

    /**
     * Set the font size. Can be a string with a valid CSS unit, i.e. `16px`, or a number.
     *
     * @method Phaser.GameObjects.Text#setFontSize
     * @since 3.0.0
     *
     * @param {(string|number)} size - The font size.
     *
     * @return {this} This Text object.
     */
    setFontSize: function (size)
    {
        return this.style.setFontSize(size);
    },

    /**
     * Set the font style.
     *
     * @method Phaser.GameObjects.Text#setFontStyle
     * @since 3.0.0
     *
     * @param {string} style - The font style.
     *
     * @return {this} This Text object.
     */
    setFontStyle: function (style)
    {
        return this.style.setFontStyle(style);
    },

    /**
     * Set a fixed width and height for the text.
     *
     * Pass in `0` for either of these parameters to disable fixed width or height respectively.
     *
     * @method Phaser.GameObjects.Text#setFixedSize
     * @since 3.0.0
     *
     * @param {number} width - The fixed width to set. `0` disables fixed width.
     * @param {number} height - The fixed height to set. `0` disables fixed height.
     *
     * @return {this} This Text object.
     */
    setFixedSize: function (width, height)
    {
        return this.style.setFixedSize(width, height);
    },

    /**
     * Set the background color.
     *
     * @method Phaser.GameObjects.Text#setBackgroundColor
     * @since 3.0.0
     *
     * @param {string} color - The background color.
     *
     * @return {this} This Text object.
     */
    setBackgroundColor: function (color)
    {
        return this.style.setBackgroundColor(color);
    },

    /**
     * Set the fill style to be used by the Text object.
     *
     * This can be any valid CanvasRenderingContext2D fillStyle value, such as
     * a color (in hex, rgb, rgba, hsl or named values), a gradient or a pattern.
     *
     * See the [MDN fillStyle docs](https://developer.mozilla.org/en-US/docs/Web/API/CanvasRenderingContext2D/fillStyle) for more details.
     *
     * @method Phaser.GameObjects.Text#setFill
     * @since 3.0.0
     *
     * @param {(string|CanvasGradient|CanvasPattern)} color - The text fill style. Can be any valid CanvasRenderingContext `fillStyle` value.
     *
     * @return {this} This Text object.
     */
    setFill: function (fillStyle)
    {
        return this.style.setFill(fillStyle);
    },

    /**
     * Set the text fill color.
     *
     * @method Phaser.GameObjects.Text#setColor
     * @since 3.0.0
     *
     * @param {(string|CanvasGradient|CanvasPattern)} color - The text fill color.
     *
     * @return {this} This Text object.
     */
    setColor: function (color)
    {
        return this.style.setColor(color);
    },

    /**
     * Set the stroke settings.
     *
     * @method Phaser.GameObjects.Text#setStroke
     * @since 3.0.0
     *
     * @param {(string|CanvasGradient|CanvasPattern)} color - The stroke color.
     * @param {number} thickness - The stroke thickness.
     *
     * @return {this} This Text object.
     */
    setStroke: function (color, thickness)
    {
        return this.style.setStroke(color, thickness);
    },

    /**
     * Set the shadow settings.
     *
     * @method Phaser.GameObjects.Text#setShadow
     * @since 3.0.0
     *
     * @param {number} [x=0] - The horizontal shadow offset.
     * @param {number} [y=0] - The vertical shadow offset.
     * @param {string} [color='#000'] - The shadow color.
     * @param {number} [blur=0] - The shadow blur radius.
     * @param {boolean} [shadowStroke=false] - Whether to stroke the shadow.
     * @param {boolean} [shadowFill=true] - Whether to fill the shadow.
     *
     * @return {this} This Text object.
     */
    setShadow: function (x, y, color, blur, shadowStroke, shadowFill)
    {
        return this.style.setShadow(x, y, color, blur, shadowStroke, shadowFill);
    },

    /**
     * Set the shadow offset.
     *
     * @method Phaser.GameObjects.Text#setShadowOffset
     * @since 3.0.0
     *
     * @param {number} x - The horizontal shadow offset.
     * @param {number} y - The vertical shadow offset.
     *
     * @return {this} This Text object.
     */
    setShadowOffset: function (x, y)
    {
        return this.style.setShadowOffset(x, y);
    },

    /**
     * Set the shadow color.
     *
     * @method Phaser.GameObjects.Text#setShadowColor
     * @since 3.0.0
     *
     * @param {string} color - The shadow color.
     *
     * @return {this} This Text object.
     */
    setShadowColor: function (color)
    {
        return this.style.setShadowColor(color);
    },

    /**
     * Set the shadow blur radius.
     *
     * @method Phaser.GameObjects.Text#setShadowBlur
     * @since 3.0.0
     *
     * @param {number} blur - The shadow blur radius.
     *
     * @return {this} This Text object.
     */
    setShadowBlur: function (blur)
    {
        return this.style.setShadowBlur(blur);
    },

    /**
     * Enable or disable shadow stroke.
     *
     * @method Phaser.GameObjects.Text#setShadowStroke
     * @since 3.0.0
     *
     * @param {boolean} enabled - Whether shadow stroke is enabled or not.
     *
     * @return {this} This Text object.
     */
    setShadowStroke: function (enabled)
    {
        return this.style.setShadowStroke(enabled);
    },

    /**
     * Enable or disable shadow fill.
     *
     * @method Phaser.GameObjects.Text#setShadowFill
     * @since 3.0.0
     *
     * @param {boolean} enabled - Whether shadow fill is enabled or not.
     *
     * @return {this} This Text object.
     */
    setShadowFill: function (enabled)
    {
        return this.style.setShadowFill(enabled);
    },

    /**
     * Set the width (in pixels) to use for wrapping lines. Pass in null to remove wrapping by width.
     *
     * @method Phaser.GameObjects.Text#setWordWrapWidth
     * @since 3.0.0
     *
     * @param {?number} width - The maximum width of a line in pixels. Set to null to remove wrapping.
     * @param {boolean} [useAdvancedWrap=false] - Whether or not to use the advanced wrapping
     * algorithm. If true, spaces are collapsed and whitespace is trimmed from lines. If false,
     * spaces and whitespace are left as is.
     *
     * @return {this} This Text object.
     */
    setWordWrapWidth: function (width, useAdvancedWrap)
    {
        return this.style.setWordWrapWidth(width, useAdvancedWrap);
    },

    /**
     * Set a custom callback for wrapping lines. Pass in null to remove wrapping by callback.
     *
     * @method Phaser.GameObjects.Text#setWordWrapCallback
     * @since 3.0.0
     *
     * @param {TextStyleWordWrapCallback} callback - A custom function that will be responsible for wrapping the
     * text. It will receive two arguments: text (the string to wrap), textObject (this Text
     * instance). It should return the wrapped lines either as an array of lines or as a string with
     * newline characters in place to indicate where breaks should happen.
     * @param {object} [scope=null] - The scope that will be applied when the callback is invoked.
     *
     * @return {this} This Text object.
     */
    setWordWrapCallback: function (callback, scope)
    {
        return this.style.setWordWrapCallback(callback, scope);
    },

    /**
     * Set the alignment of the text in this Text object.
     *
     * The argument can be one of: `left`, `right`, `center` or `justify`.
     *
     * Alignment only works if the Text object has more than one line of text.
     *
     * @method Phaser.GameObjects.Text#setAlign
     * @since 3.0.0
     *
     * @param {string} [align='left'] - The text alignment for multi-line text.
     *
     * @return {this} This Text object.
     */
    setAlign: function (align)
    {
        return this.style.setAlign(align);
    },

    /**
     * Set the resolution used by this Text object.
     *
     * It allows for much clearer text on High DPI devices, at the cost of memory because it uses larger
     * internal Canvas textures for the Text.
     *
     * Therefore, please use with caution, as the more high res Text you have, the more memory it uses.
     *
     * @method Phaser.GameObjects.Text#setResolution
     * @since 3.12.0
     *
     * @param {number} value - The resolution for this Text object to use.
     *
     * @return {this} This Text object.
     */
    setResolution: function (value)
    {
        return this.style.setResolution(value);
    },

    /**
     * Sets the line spacing value.
     *
     * This value is _added_ to the height of the font when calculating the overall line height.
     * This only has an effect if this Text object consists of multiple lines of text.
     *
     * @method Phaser.GameObjects.Text#setLineSpacing
     * @since 3.13.0
     *
     * @param {number} value - The amount to add to the font height to achieve the overall line height.
     *
     * @return {this} This Text object.
     */
    setLineSpacing: function (value)
    {
        this.lineSpacing = value;

        return this.updateText();
    },

    /**
     * Sets the letter spacing value.
     *
     * This will add, or remove spacing between each character of this Text Game Object. The value can be
     * either positive or negative. Positive values increase the space between each character, whilst negative
     * values decrease it. Note that some fonts are spaced naturally closer together than others.
     *
     * Please understand that enabling this feature will cause Phaser to render each character in this Text object
     * one by one, rather than use a draw for the whole string. This makes it extremely expensive when used with
     * either long strings, or lots of strings in total. You will be better off creating bitmap font text if you
     * need to display large quantities of characters with fine control over the letter spacing.
     *
     * @method Phaser.GameObjects.Text#setLetterSpacing
     * @since 3.70.0
     *
     * @param {number} value - The amount to add to the letter width. Set to zero to disable.
     *
     * @return {this} This Text object.
     */
    setLetterSpacing: function (value)
    {
        this.letterSpacing = value;

        return this.updateText();
    },

    /**
     * Set the text padding.
     *
     * 'left' can be an object.
     *
     * If only 'left' and 'top' are given they are treated as 'x' and 'y'.
     *
     * @method Phaser.GameObjects.Text#setPadding
     * @since 3.0.0
     *
     * @param {(number|Phaser.Types.GameObjects.Text.TextPadding)} left - The left padding value, or a padding config object.
     * @param {number} [top] - The top padding value.
     * @param {number} [right] - The right padding value.
     * @param {number} [bottom] - The bottom padding value.
     *
     * @return {this} This Text object.
     */
    setPadding: function (left, top, right, bottom)
    {
        if (typeof left === 'object')
        {
            var config = left;

            //  If they specify x and/or y this applies to all
            var x = GetValue(config, 'x', null);

            if (x !== null)
            {
                left = x;
                right = x;
            }
            else
            {
                left = GetValue(config, 'left', 0);
                right = GetValue(config, 'right', left);
            }

            var y = GetValue(config, 'y', null);

            if (y !== null)
            {
                top = y;
                bottom = y;
            }
            else
            {
                top = GetValue(config, 'top', 0);
                bottom = GetValue(config, 'bottom', top);
            }
        }
        else
        {
            if (left === undefined) { left = 0; }
            if (top === undefined) { top = left; }
            if (right === undefined) { right = left; }
            if (bottom === undefined) { bottom = top; }
        }

        this.padding.left = left;
        this.padding.top = top;
        this.padding.right = right;
        this.padding.bottom = bottom;

        return this.updateText();
    },

    /**
     * Set the maximum number of lines to draw.
     *
     * @method Phaser.GameObjects.Text#setMaxLines
     * @since 3.0.0
     *
     * @param {number} [max=0] - The maximum number of lines to draw.
     *
     * @return {this} This Text object.
     */
    setMaxLines: function (max)
    {
        return this.style.setMaxLines(max);
    },

    /**
     * Render text from right-to-left or left-to-right.
     *
     * @method Phaser.GameObjects.Text#setRTL
     * @since 3.70.0
     *
     * @param {boolean} [rtl=true] - Set to `true` to render from right-to-left.
     *
     * @return {this} This Text object.
     */
    setRTL: function (rtl)
    {
        if (rtl === undefined) { rtl = true; }

        var style = this.style;

        if (style.rtl === rtl)
        {
            return this;
        }

        style.rtl = rtl;

        if (rtl)
        {
            this.canvas.dir = 'rtl';
            this.context.direction = 'rtl';
            this.canvas.style.display = 'none';

            AddToDOM(this.canvas, this.scene.sys.canvas);
        }
        else
        {
            this.canvas.dir = 'ltr';
            this.context.direction = 'ltr';
        }

        if (style.align === 'left')
        {
            style.align = 'right';
        }
        else if (style.align === 'right')
        {
            style.align = 'left';
        }

        return this;
    },

    /**
     * Update the displayed text.
     *
     * @method Phaser.GameObjects.Text#updateText
     * @since 3.0.0
     *
     * @return {this} This Text object.
     */
    updateText: function ()
    {
        var canvas = this.canvas;
        var context = this.context;
        var style = this.style;
        var resolution = style.resolution;
        var size = style.metrics;

        style.syncFont(canvas, context);

        var outputText = this._text;

        if (style.wordWrapWidth || style.wordWrapCallback)
        {
            outputText = this.runWordWrap(this._text);
        }

        //  Split text into lines
        var lines = outputText.split(this.splitRegExp);

        var textSize = GetTextSize(this, size, lines);

        var padding = this.padding;

        var textWidth;

        if (style.fixedWidth === 0)
        {
            this.width = textSize.width + padding.left + padding.right;

            textWidth = textSize.width;
        }
        else
        {
            this.width = style.fixedWidth;

            textWidth = this.width - padding.left - padding.right;

            if (textWidth < textSize.width)
            {
                textWidth = textSize.width;
            }
        }

        if (style.fixedHeight === 0)
        {
            this.height = textSize.height + padding.top + padding.bottom;
        }
        else
        {
            this.height = style.fixedHeight;
        }

        var w = this.width;
        var h = this.height;

        this.updateDisplayOrigin();

        w *= resolution;
        h *= resolution;

        w = Math.max(w, 1);
        h = Math.max(h, 1);

        if (canvas.width !== w || canvas.height !== h)
        {
            canvas.width = w;
            canvas.height = h;

            this.frame.setSize(w, h);

            //  Because resizing the canvas resets the context
            style.syncFont(canvas, context);

            if (style.rtl)
            {
                context.direction = 'rtl';
            }
        }
        else
        {
            context.clearRect(0, 0, w, h);
        }

        context.save();

        context.scale(resolution, resolution);

        if (style.backgroundColor)
        {
            context.fillStyle = style.backgroundColor;
            context.fillRect(0, 0, w, h);
        }

        style.syncStyle(canvas, context);

        //  Apply padding
        context.translate(padding.left, padding.top);

        var linePositionX;
        var linePositionY;

        //  Draw text line by line
        for (var i = 0; i < textSize.lines; i++)
        {
            linePositionX = style.strokeThickness / 2;
            linePositionY = (style.strokeThickness / 2 + i * textSize.lineHeight) + size.ascent;

            if (i > 0)
            {
                linePositionY += (textSize.lineSpacing * i);
            }

            if (style.rtl)
            {
                linePositionX = w - linePositionX - padding.left - padding.right;
            }
            else if (style.align === 'right')
            {
                linePositionX += textWidth - textSize.lineWidths[i];
            }
            else if (style.align === 'center')
            {
                linePositionX += (textWidth - textSize.lineWidths[i]) / 2;
            }
            else if (style.align === 'justify')
            {
                //  To justify text line its width must be no less than 85% of defined width
                var minimumLengthToApplyJustification = 0.85;

                if (textSize.lineWidths[i] / textSize.width >= minimumLengthToApplyJustification)
                {
                    var extraSpace = textSize.width - textSize.lineWidths[i];
                    var spaceSize = context.measureText(' ').width;
                    var trimmedLine = lines[i].trim();
                    var array = trimmedLine.split(' ');

                    extraSpace += (lines[i].length - trimmedLine.length) * spaceSize;

                    var extraSpaceCharacters = Math.floor(extraSpace / spaceSize);
                    var idx = 0;

                    while (extraSpaceCharacters > 0)
                    {
                        array[idx] += ' ';
                        idx = (idx + 1) % (array.length - 1 || 1);
                        --extraSpaceCharacters;
                    }

                    lines[i] = array.join(' ');
                }
            }

            if (this.autoRound)
            {
                linePositionX = Math.round(linePositionX);
                linePositionY = Math.round(linePositionY);
            }

            if (style.strokeThickness)
            {
                style.syncShadow(context, style.shadowStroke);

                context.strokeText(lines[i], linePositionX, linePositionY);
            }

            if (style.color)
            {
                style.syncShadow(context, style.shadowFill);

                // Looping fillText could be an expensive operation, we should ignore it if it is not needed

                var letterSpacing = this.letterSpacing;

                if (letterSpacing !== 0)
                {
                    var charPositionX = 0;

                    var line = lines[i].split('');

                    //  Draw text letter by letter
                    for (var l = 0; l < line.length; l++)
                    {
                        context.fillText(line[l], linePositionX + charPositionX, linePositionY);

                        charPositionX += context.measureText(line[l]).width + letterSpacing;
                    }
                }
                else
                {
                    context.fillText(lines[i], linePositionX, linePositionY);
                }
            }
        }

        context.restore();

        if (this.renderer && this.renderer.gl)
        {
            this.frame.source.glTexture = this.renderer.canvasToTexture(canvas, this.frame.source.glTexture, true);

<<<<<<< HEAD
            //  this.frame.glTexture = this.frame.source.glTexture;

=======
>>>>>>> e337b6e4
            if (typeof WEBGL_DEBUG)
            {
                this.frame.glTexture.spectorMetadata = { textureKey: 'Text Game Object' };
            }
        }

        var input = this.input;

        if (input && !input.customHitArea)
        {
            input.hitArea.width = this.width;
            input.hitArea.height = this.height;
        }

        return this;
    },

    /**
     * Get the current text metrics.
     *
     * @method Phaser.GameObjects.Text#getTextMetrics
     * @since 3.0.0
     *
     * @return {Phaser.Types.GameObjects.Text.TextMetrics} The text metrics.
     */
    getTextMetrics: function ()
    {
        return this.style.getTextMetrics();
    },

    /**
     * The text string being rendered by this Text Game Object.
     *
     * @name Phaser.GameObjects.Text#text
     * @type {string}
     * @since 3.0.0
     */
    text: {

        get: function ()
        {
            return this._text;
        },

        set: function (value)
        {
            this.setText(value);
        }

    },

    /**
     * Build a JSON representation of the Text object.
     *
     * @method Phaser.GameObjects.Text#toJSON
     * @since 3.0.0
     *
     * @return {Phaser.Types.GameObjects.JSONGameObject} A JSON representation of the Text object.
     */
    toJSON: function ()
    {
        var out = Components.ToJSON(this);

        //  Extra Text data is added here

        var data = {
            autoRound: this.autoRound,
            text: this._text,
            style: this.style.toJSON(),
            padding: {
                left: this.padding.left,
                right: this.padding.right,
                top: this.padding.top,
                bottom: this.padding.bottom
            }
        };

        out.data = data;

        return out;
    },

    /**
     * Internal destroy handler, called as part of the destroy process.
     *
     * @method Phaser.GameObjects.Text#preDestroy
     * @protected
     * @since 3.0.0
     */
    preDestroy: function ()
    {
        RemoveFromDOM(this.canvas);

        CanvasPool.remove(this.canvas);

        var texture = this.texture;

        if (texture)
        {
            texture.destroy();
        }
    }

    /**
     * The horizontal origin of this Game Object.
     * The origin maps the relationship between the size and position of the Game Object.
     * The default value is 0.5, meaning all Game Objects are positioned based on their center.
     * Setting the value to 0 means the position now relates to the left of the Game Object.
     *
     * @name Phaser.GameObjects.Text#originX
     * @type {number}
     * @default 0
     * @since 3.0.0
     */

    /**
     * The vertical origin of this Game Object.
     * The origin maps the relationship between the size and position of the Game Object.
     * The default value is 0.5, meaning all Game Objects are positioned based on their center.
     * Setting the value to 0 means the position now relates to the top of the Game Object.
     *
     * @name Phaser.GameObjects.Text#originY
     * @type {number}
     * @default 0
     * @since 3.0.0
     */

});

module.exports = Text;<|MERGE_RESOLUTION|>--- conflicted
+++ resolved
@@ -1433,11 +1433,6 @@
         {
             this.frame.source.glTexture = this.renderer.canvasToTexture(canvas, this.frame.source.glTexture, true);
 
-<<<<<<< HEAD
-            //  this.frame.glTexture = this.frame.source.glTexture;
-
-=======
->>>>>>> e337b6e4
             if (typeof WEBGL_DEBUG)
             {
                 this.frame.glTexture.spectorMetadata = { textureKey: 'Text Game Object' };
