--- conflicted
+++ resolved
@@ -1,159 +1,3 @@
-<<<<<<< HEAD
-/**
- * @author       Richard Davey <rich@photonstorm.com>
- * @copyright    2020 Photon Storm Ltd.
- * @license      {@link https://opensource.org/licenses/MIT|MIT License}
- */
-
-var BatchChar = require('../BatchChar');
-var Utils = require('../../../renderer/webgl/Utils');
-
-/**
- * Renders this Game Object with the WebGL Renderer to the given Camera.
- * The object will not render if any of its renderFlags are set or it is being actively filtered out by the Camera.
- * This method should not be called directly. It is a utility function of the Render module.
- *
- * @method Phaser.GameObjects.BitmapText#renderWebGL
- * @since 3.0.0
- * @private
- *
- * @param {Phaser.Renderer.WebGL.WebGLRenderer} renderer - A reference to the current active WebGL renderer.
- * @param {Phaser.GameObjects.BitmapText} src - The Game Object being rendered in this call.
- * @param {number} interpolationPercentage - Reserved for future use and custom pipelines.
- * @param {Phaser.Cameras.Scene2D.Camera} camera - The Camera that is rendering the Game Object.
- * @param {Phaser.GameObjects.Components.TransformMatrix} parentMatrix - This transform matrix is defined if the game object is nested
- */
-var BitmapTextWebGLRenderer = function (renderer, src, interpolationPercentage, camera, parentMatrix)
-{
-    var text = src._text;
-    var textLength = text.length;
-
-    if (textLength === 0)
-    {
-        return;
-    }
-
-    var pipeline = this.pipeline;
-
-    renderer.setPipeline(pipeline, src);
-
-    var camMatrix = pipeline._tempMatrix1;
-    var spriteMatrix = pipeline._tempMatrix2;
-    var calcMatrix = pipeline._tempMatrix3;
-
-    spriteMatrix.applyITRS(src.x, src.y, src.rotation, src.scaleX, src.scaleY);
-
-    camMatrix.copyFrom(camera.matrix);
-
-    if (parentMatrix)
-    {
-        //  Multiply the camera by the parent matrix
-        camMatrix.multiplyWithOffset(parentMatrix, -camera.scrollX * src.scrollFactorX, -camera.scrollY * src.scrollFactorY);
-
-        //  Undo the camera scroll
-        spriteMatrix.e = src.x;
-        spriteMatrix.f = src.y;
-
-        //  Multiply by the Sprite matrix, store result in calcMatrix
-        camMatrix.multiply(spriteMatrix, calcMatrix);
-    }
-    else
-    {
-        spriteMatrix.e -= camera.scrollX * src.scrollFactorX;
-        spriteMatrix.f -= camera.scrollY * src.scrollFactorY;
-
-        //  Multiply by the Sprite matrix, store result in calcMatrix
-        camMatrix.multiply(spriteMatrix, calcMatrix);
-    }
-
-    var roundPixels = camera.roundPixels;
-
-    var cameraAlpha = camera.alpha;
-
-    var charColors = src.charColors;
-
-    var tintEffect = (src._isTinted && src.tintFill);
-
-    var tintTL = Utils.getTintAppendFloatAlpha(src._tintTL, cameraAlpha * src._alphaTL);
-    var tintTR = Utils.getTintAppendFloatAlpha(src._tintTR, cameraAlpha * src._alphaTR);
-    var tintBL = Utils.getTintAppendFloatAlpha(src._tintBL, cameraAlpha * src._alphaBL);
-    var tintBR = Utils.getTintAppendFloatAlpha(src._tintBR, cameraAlpha * src._alphaBR);
-
-    var texture = src.frame.glTexture;
-    var textureUnit = pipeline.setGameObject(src);
-
-    //  Update the bounds - skipped internally if not dirty
-    var bounds = src.getTextBounds(false);
-
-    var i;
-    var char;
-    var glyph;
-
-    var characters = bounds.characters;
-
-    var dropShadowX = src.dropShadowX;
-    var dropShadowY = src.dropShadowY;
-
-    var dropShadow = (dropShadowX !== 0 || dropShadowY !== 0);
-
-    if (dropShadow)
-    {
-        var srcShadowColor = src._dropShadowColorGL;
-        var srcShadowAlpha = src.dropShadowAlpha;
-
-        var blackTL = Utils.getTintAppendFloatAlpha(srcShadowColor, cameraAlpha * srcShadowAlpha * src._alphaTL);
-        var blackTR = Utils.getTintAppendFloatAlpha(srcShadowColor, cameraAlpha * srcShadowAlpha * src._alphaTR);
-        var blackBL = Utils.getTintAppendFloatAlpha(srcShadowColor, cameraAlpha * srcShadowAlpha * src._alphaBL);
-        var blackBR = Utils.getTintAppendFloatAlpha(srcShadowColor, cameraAlpha * srcShadowAlpha * src._alphaBR);
-
-        for (i = 0; i < characters.length; i++)
-        {
-            char = characters[i];
-            glyph = char.glyph;
-
-            if (char.code === 32 || glyph.width === 0 || glyph.height === 0)
-            {
-                continue;
-            }
-
-            BatchChar(pipeline, src, char, glyph, dropShadowX, dropShadowY, calcMatrix, roundPixels, blackTL, blackTR, blackBL, blackBR, 0, texture, textureUnit);
-        }
-    }
-
-    for (i = 0; i < characters.length; i++)
-    {
-        char = characters[i];
-        glyph = char.glyph;
-
-        if (char.code === 32 || glyph.width === 0 || glyph.height === 0)
-        {
-            continue;
-        }
-
-        if (charColors[char.i])
-        {
-            var color = charColors[char.i];
-
-            var ctintEffect = color.tintEffect;
-            var ctintTL = Utils.getTintAppendFloatAlpha(color.tintTL, cameraAlpha * src._alphaTL);
-            var ctintTR = Utils.getTintAppendFloatAlpha(color.tintTR, cameraAlpha * src._alphaTR);
-            var ctintBL = Utils.getTintAppendFloatAlpha(color.tintBL, cameraAlpha * src._alphaBL);
-            var ctintBR = Utils.getTintAppendFloatAlpha(color.tintBR, cameraAlpha * src._alphaBR);
-
-            BatchChar(pipeline, src, char, glyph, 0, 0, calcMatrix, roundPixels, ctintTL, ctintTR, ctintBL, ctintBR, ctintEffect, texture, textureUnit);
-        }
-        else
-        {
-            BatchChar(pipeline, src, char, glyph, 0, 0, calcMatrix, roundPixels, tintTL, tintTR, tintBL, tintBR, tintEffect, texture, textureUnit);
-        }
-
-        //  Debug test if the characters are in the correct place when rendered:
-        // pipeline.drawFillRect(tx0, ty0, tx2 - tx0, ty2 - ty0, 0x00ff00, 0.5);
-    }
-};
-
-module.exports = BitmapTextWebGLRenderer;
-=======
 /**
  * @author       Richard Davey <rich@photonstorm.com>
  * @copyright    2020 Photon Storm Ltd.
@@ -278,5 +122,4 @@
     }
 };
 
-module.exports = BitmapTextWebGLRenderer;
->>>>>>> af272842
+module.exports = BitmapTextWebGLRenderer;