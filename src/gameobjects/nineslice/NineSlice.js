--- conflicted
+++ resolved
@@ -839,13 +839,9 @@
     {
         this.width = width;
         this.height = height;
-<<<<<<< HEAD
+
         this.updateDisplayOrigin();
-=======
-
-        this.updateDisplayOrigin();
-
->>>>>>> be522393
+
         var input = this.input;
 
         if (input && !input.customHitArea)
