--- conflicted
+++ resolved
@@ -16,13 +16,9 @@
  * @param {string} key - The key of the file within the loader.
  * @param {string} url - The url to load the file from.
  * @param {string} path - The path of the file.
-<<<<<<< HEAD
- * @param {Phaser.Loader.XHRSettingsConfig} xhrSettings - Optional file specific XHR settings.
-=======
  * @param {XHRSettingsObject} xhrSettings - Optional file specific XHR settings.
->>>>>>> 90cf919b
  *
- * @return {Phaser.Loader.FileTypes.JSONFile} A File instance to be added to the Loader.
+ * @return {Phaser.Loader.FileTypes.AnimationJSONFile} A File instance to be added to the Loader.
  */
 var AnimationJSONFile = function (key, url, path, xhrSettings)
 {
