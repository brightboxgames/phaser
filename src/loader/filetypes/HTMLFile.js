/**
 * @author       Richard Davey <rich@photonstorm.com>
 * @copyright    2018 Photon Storm Ltd.
 * @license      {@link https://github.com/photonstorm/phaser/blob/master/license.txt|MIT License}
 */

var Class = require('../../utils/Class');
var CONST = require('../const');
var File = require('../File');
var FileTypesManager = require('../FileTypesManager');
var GetFastValue = require('../../utils/object/GetFastValue');

/**
 * @classdesc
 * [description]
 *
 * @class HTMLFile
 * @extends Phaser.Loader.File
 * @memberOf Phaser.Loader.FileTypes
 * @constructor
 * @since 3.0.0
 *
 * @param {string} key - [description]
 * @param {string} url - [description]
 * @param {number} width - [description]
 * @param {number} height - [description]
 * @param {string} path - [description]
<<<<<<< HEAD
 * @param {Phaser.Loader.XHRSettingsConfig} xhrSettings - [description]
=======
 * @param {XHRSettingsObject} xhrSettings - [description]
>>>>>>> 90cf919b
 */
var HTMLFile = new Class({

    Extends: File,

    initialize:

    function HTMLFile (key, url, width, height, path, xhrSettings)
    {
        if (width === undefined) { width = 512; }
        if (height === undefined) { height = 512; }

        var fileKey = (typeof key === 'string') ? key : GetFastValue(key, 'key', '');

        var fileConfig = {
            type: 'html',
            extension: GetFastValue(key, 'extension', 'html'),
            responseType: 'text',
            key: fileKey,
            url: GetFastValue(key, 'file', url),
            path: path,
            xhrSettings: GetFastValue(key, 'xhr', xhrSettings),
            config: {
                width: width,
                height: height
            }
        };

        File.call(this, fileConfig);
    },

    onProcess: function (callback)
    {
        this.state = CONST.FILE_PROCESSING;

        var w = this.config.width;
        var h = this.config.height;

        var data = [];

        data.push('<svg width="' + w + 'px" height="' + h + 'px" viewBox="0 0 ' + w + ' ' + h + '" xmlns="http://www.w3.org/2000/svg">');
        data.push('<foreignObject width="100%" height="100%">');
        data.push('<body xmlns="http://www.w3.org/1999/xhtml">');
        data.push(this.xhrLoader.responseText);
        data.push('</body>');
        data.push('</foreignObject>');
        data.push('</svg>');

        var svg = [ data.join('\n') ];
        var _this = this;

        try
        {
            var blob = new window.Blob(svg, { type: 'image/svg+xml;charset=utf-8' });
        }
        catch (e)
        {
            _this.state = CONST.FILE_ERRORED;

            callback(_this);

            return;
        }

        this.data = new Image();

        this.data.crossOrigin = this.crossOrigin;

        this.data.onload = function ()
        {
            File.revokeObjectURL(_this.data);

            _this.onComplete();

            callback(_this);
        };

        this.data.onerror = function ()
        {
            File.revokeObjectURL(_this.data);

            _this.state = CONST.FILE_ERRORED;

            callback(_this);
        };

        File.createObjectURL(this.data, blob, 'image/svg+xml');
    }

});

/**
 * Adds an HTML file to the current load queue.
 *
 * Note: This method will only be available if the HTML File type has been built into Phaser.
 *
 * The file is **not** loaded immediately after calling this method.
 * Instead, the file is added to a queue within the Loader, which is processed automatically when the Loader starts.
 *
 * @method Phaser.Loader.LoaderPlugin#html
 * @since 3.0.0
 *
 * @param {string} key - [description]
 * @param {string} url - [description]
 * @param {number} width - [description]
 * @param {number} height - [description]
 * @param {XHRSettingsObject} xhrSettings - [description]
 *
 * @return {Phaser.Loader.LoaderPlugin} The Loader.
 */
FileTypesManager.register('html', function (key, url, width, height, xhrSettings)
{
    if (Array.isArray(key))
    {
        for (var i = 0; i < key.length; i++)
        {
            //  If it's an array it has to be an array of Objects, so we get everything out of the 'key' object
            this.addFile(new HTMLFile(key[i], url, width, height, this.path, xhrSettings));
        }
    }
    else
    {
        this.addFile(new HTMLFile(key, url, width, height, this.path, xhrSettings));
    }

    //  For method chaining
    return this;
});

module.exports = HTMLFile;<|MERGE_RESOLUTION|>--- conflicted
+++ resolved
@@ -25,11 +25,7 @@
  * @param {number} width - [description]
  * @param {number} height - [description]
  * @param {string} path - [description]
-<<<<<<< HEAD
- * @param {Phaser.Loader.XHRSettingsConfig} xhrSettings - [description]
-=======
  * @param {XHRSettingsObject} xhrSettings - [description]
->>>>>>> 90cf919b
  */
 var HTMLFile = new Class({
 
